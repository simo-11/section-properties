import sys
from setuptools import setup
from sectionproperties import __version__ as version


def description_text():
    description = (
        "A python package for the analysis of arbitrary cross-sections using the"
    )
    description += " finite element method."

    return description


def readme():
    with open("README.md") as f:
        return f.read()


<<<<<<< HEAD
if sys.version_info[0] < 3 or sys.version_info[0] == 3 and sys.version_info[1] < 7:
    sys.exit("Sorry, Python < 3.7 is not supported")

install_requires = [
    "numpy",
    "scipy",
    "pytest_check",
    "more_itertools",
    "matplotlib",
    "shapely",
    "pybind11",
    "meshpy",
    "rhino-shapley-interop",
    "cad_to_shapely",
=======
if sys.version_info[0] < 3 or sys.version_info[0] == 3 and sys.version_info[1] < 8:
    sys.exit('Sorry, Python < 3.8 is not supported')

install_requires = [
    'numpy', 'scipy', 'pytest_check', 'more_itertools', 'matplotlib', 'shapely', 'triangle',
    'rhino-shapley-interop'
>>>>>>> 2c156947
]

setup(
    name="sectionproperties",
    version=version,
    description=description_text(),
    long_description=readme(),
    long_description_content_type="text/markdown",
    classifiers=[
        "Development Status :: 5 - Production/Stable",
        "Environment :: Console",
        "Intended Audience :: Science/Research",
        "License :: OSI Approved :: MIT License",
        "Programming Language :: Python :: 3 :: Only",
        "Topic :: Scientific/Engineering",
    ],
    url="https://github.com/robbievanleeuwen/section-properties",
    author="Robbie van Leeuwen",
    author_email="robbie.vanleeuwen@gmail.com",
    license="MIT",
    packages=[
        "sectionproperties",
        "sectionproperties.analysis",
        "sectionproperties.post",
        "sectionproperties.pre",
        "sectionproperties.examples",
        "sectionproperties.tests",
    ],
    install_requires=install_requires,
    include_package_data=True,
    zip_safe=False,
)<|MERGE_RESOLUTION|>--- conflicted
+++ resolved
@@ -16,30 +16,12 @@
     with open("README.md") as f:
         return f.read()
 
-
-<<<<<<< HEAD
-if sys.version_info[0] < 3 or sys.version_info[0] == 3 and sys.version_info[1] < 7:
-    sys.exit("Sorry, Python < 3.7 is not supported")
-
-install_requires = [
-    "numpy",
-    "scipy",
-    "pytest_check",
-    "more_itertools",
-    "matplotlib",
-    "shapely",
-    "pybind11",
-    "meshpy",
-    "rhino-shapley-interop",
-    "cad_to_shapely",
-=======
 if sys.version_info[0] < 3 or sys.version_info[0] == 3 and sys.version_info[1] < 8:
     sys.exit('Sorry, Python < 3.8 is not supported')
 
 install_requires = [
     'numpy', 'scipy', 'pytest_check', 'more_itertools', 'matplotlib', 'shapely', 'triangle',
     'rhino-shapley-interop'
->>>>>>> 2c156947
 ]
 
 setup(
