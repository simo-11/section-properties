from typing import Union, Optional, Tuple

import copy
from dataclasses import dataclass, asdict
import warnings

import matplotlib.pyplot as plt
import matplotlib.tri as tri
import matplotlib.cm as cm
import matplotlib.patches as mpatches
from matplotlib.colors import ListedColormap, CenteredNorm
from mpl_toolkits.axes_grid1.axes_divider import make_axes_locatable

from rich.console import Console
from rich.text import Text
from rich.live import Live
from rich.table import Table
from rich.panel import Panel
from rich.progress import Progress

import numpy as np
from scipy.sparse import csc_matrix, coo_matrix, linalg
from scipy.optimize import brentq
import sectionproperties.pre.pre as pre
import sectionproperties.pre.geometry as section_geometry
import sectionproperties.analysis.fea as fea
import sectionproperties.analysis.solver as solver
import sectionproperties.post.post as post


class Section:
    """Class for structural cross-sections.

    Stores the finite element geometry, mesh and material information and provides methods to
    compute the cross-section properties. The element type used in this program is the six-noded
    quadratic triangular element.

    The constructor extracts information from the provided mesh object and creates and stores the
    corresponding Tri6 finite element objects.

    :param geometry: Cross-section geometry object used to generate the mesh
    :type geometry: :class:`~sectionproperties.pre.geometry.Geometry`
    :param bool time_info: If set to True, a detailed description of the computation and the time
        cost is printed to the terminal for every computation performed.

    The following example creates a :class:`~sectionproperties.analysis.section.Section`
    object of a 100D x 50W rectangle using a mesh size of 5::

        import sectionproperties.pre.library.primitive_sections as primitive_sections
        from sectionproperties.analysis.section import Section

        geometry = primitive_sections.rectangular_section(d=100, b=50)
        geometry.create_mesh(mesh_sizes=[5])
        section = Section(geometry)

    :cvar elements: List of finite element objects describing the cross-section mesh
    :vartype elements: list[:class:`~sectionproperties.analysis.fea.Tri6`]
    :cvar int num_nodes: Number of nodes in the finite element mesh
    :cvar geometry: Cross-section geometry object used to generate the mesh
    :vartype geometry: :class:`~sectionproperties.pre.geometry.Geometry`
    :cvar mesh: Mesh dict returned by triangle
    :vartype mesh: dict(mesh)
    :cvar mesh_nodes: Array of node coordinates from the mesh
    :vartype mesh_nodes: :class:`numpy.ndarray`
    :cvar mesh_elements: Array of connectivities from the mesh
    :vartype mesh_elements: :class:`numpy.ndarray`
    :cvar mesh_attributes: Array of attributes from the mesh
    :vartype mesh_attributes: :class:`numpy.ndarray`
    :cvar materials: List of materials
    :type materials: list[:class:`~sectionproperties.pre.pre.Material`]
    :cvar material_groups: List of objects containing the elements in each defined material
    :type material_groups: list[:class:`~sectionproperties.pre.pre.MaterialGroup`]
    :cvar section_props: Class to store calculated section properties
    :vartype section_props: :class:`~sectionproperties.analysis.section.SectionProperties`

    :raises AssertionError: If the number of materials does not equal the number of regions
    :raises ValueError: If geometry does not contain a mesh
    """

    def __init__(
        self,
        geometry: Union[section_geometry.Geometry, section_geometry.CompoundGeometry],
        time_info: bool = False,
    ):
        """Inits the Section class."""

        if not hasattr(geometry, "mesh") or not geometry.mesh:
            raise ValueError(
                "Selected Geometry or CompoundGeometry "
                "object does not contain a mesh.\n"
                "Try running {geometry}.create_mesh() before adding to "
                "a Section object for analysis."
            )
        self.geometry = geometry
        self.time_info = time_info
        self.mesh = geometry.mesh
        self.materials = []
        mesh = self.mesh

        if isinstance(self.geometry, section_geometry.CompoundGeometry):
            self.materials = [geom.material for geom in self.geometry.geoms]
        else:
            self.materials = [self.geometry.material]

        # extract mesh data
        nodes = np.array(mesh["vertices"], dtype=np.dtype(float))
        elements = np.array(mesh["triangles"], dtype=np.dtype(int))
        attributes = np.array(mesh["triangle_attributes"].T[0], dtype=np.dtype(int))

        # swap mid-node order to retain node ordering consistency
        elements[:, [3, 4, 5]] = elements[:, [5, 3, 4]]

        # save total number of nodes in mesh
        self.num_nodes = len(nodes)

        # initialise material_sections variable
        self.material_groups = []

        # if materials are specified, check that the right number of material properties are
        # specified and then populate material_groups list
        if self.materials:
            msg = "Number of materials ({0}), ".format(len(self.materials))
            msg += "should match the number of regions ({0}).".format(
                max(attributes) + 1
            )
            assert len(self.materials) == max(attributes) + 1, msg

            # add a MaterialGroup object to the material_groups list for each uniquely
            # encountered material
            for (i, material) in enumerate(self.materials):
                # add the first material to the list
                if i == 0:
                    self.material_groups.append(MaterialGroup(material, self.num_nodes))
                else:
                    # if the material hasn't been encountered
                    if material not in self.materials[:i]:
                        self.material_groups.append(
                            MaterialGroup(material, self.num_nodes)
                        )

        self.elements = []  # initialise list holding all element objects

        # build the mesh one element at a time
        for (i, node_ids) in enumerate(elements):
            x1 = nodes[node_ids[0]][0]
            y1 = nodes[node_ids[0]][1]
            x2 = nodes[node_ids[1]][0]
            y2 = nodes[node_ids[1]][1]
            x3 = nodes[node_ids[2]][0]
            y3 = nodes[node_ids[2]][1]
            x4 = nodes[node_ids[3]][0]
            y4 = nodes[node_ids[3]][1]
            x5 = nodes[node_ids[4]][0]
            y5 = nodes[node_ids[4]][1]
            x6 = nodes[node_ids[5]][0]
            y6 = nodes[node_ids[5]][1]

            # create a list containing the vertex and mid-node coordinates
            coords = np.array([[x1, x2, x3, x4, x5, x6], [y1, y2, y3, y4, y5, y6]])

            # if materials are specified, get the material
            if self.materials:
                # get attribute index of current element
                att_el = attributes[i]

                # fetch the material
                material = self.materials[att_el]
            # if there are no materials specified, use a default material
            else:  # Should not happen but included as failsafe
                material = pre.DEFAULT_MATERIAL

            # add tri6 elements to the mesh
            new_element = fea.Tri6(i, coords, node_ids, material)
            self.elements.append(new_element)

            # add element to relevant MaterialGroup
            for group in self.material_groups:
                if material is group.material:
                    group.add_element(new_element)
                    break

        # save mesh input
        self.mesh = mesh
        self.mesh_nodes = nodes
        self.mesh_elements = elements
        self.mesh_attributes = attributes

        # initialise class storing section properties
        self.section_props = SectionProperties()

    def calculate_geometric_properties(self):
        """Calculates the geometric properties of the cross-section and stores them in the
        :class:`~sectionproperties.analysis.section.SectionProperties` object contained in
        the ``section_props`` class variable.

        The following geometric section properties are calculated:

        * Cross-sectional area
        * Cross-sectional perimeter
        * Cross-sectional mass
        * Area weighted material properties, composite only :math:`E_{eff}`, :math:`G_{eff}`, :math:`{nu}_{eff}`
        * Modulus weighted area (axial rigidity)
        * First moments of area
        * Second moments of area about the global axis
        * Second moments of area about the centroidal axis
        * Elastic centroid
        * Centroidal section moduli
        * Radii of gyration
        * Principal axis properties

        If materials are specified for the cross-section, the moments of area and section moduli
        are elastic modulus weighted.

        The following example demonstrates the use of this method::

            section = Section(geometry)
            section.calculate_geometric_properties()
        """

        def calculate_geom(progress=None):
            # initialise properties
            self.section_props.area = 0
            self.section_props.perimeter = 0
            self.section_props.mass = 0
            self.section_props.ea = 0
            self.section_props.ga = 0
            self.section_props.qx = 0
            self.section_props.qy = 0
            self.section_props.ixx_g = 0
            self.section_props.iyy_g = 0
            self.section_props.ixy_g = 0

            # calculate perimeter
            self.section_props.perimeter = self.geometry.calculate_perimeter()

            if progress is not None:
                task = progress.add_task(
                    description="[red]Calculating geometric properties",
                    total=len(self.elements),
                )

            # calculate global geometric properties
            for el in self.elements:
                (
                    area,
                    qx,
                    qy,
                    ixx_g,
                    iyy_g,
                    ixy_g,
                    e,
                    g,
                    rho,
                ) = el.geometric_properties()
                self.section_props.area += area
                self.section_props.mass += area * rho
                self.section_props.ea += area * e
                self.section_props.ga += area * g
                self.section_props.qx += qx * e
                self.section_props.qy += qy * e
                self.section_props.ixx_g += ixx_g * e
                self.section_props.iyy_g += iyy_g * e
                self.section_props.ixy_g += ixy_g * e

                if progress is not None:
                    progress.update(task, advance=1)

            self.section_props.nu_eff = (
                self.section_props.ea / (2 * self.section_props.ga) - 1
            )
            self.section_props.e_eff = self.section_props.ea / self.section_props.area
            self.section_props.g_eff = self.section_props.ga / self.section_props.area
            self.section_props.calculate_elastic_centroid()
            self.section_props.calculate_centroidal_properties(self.mesh)

            if progress is not None:
                progress.update(
                    task,
                    description="[bold green]:white_check_mark: Geometric analysis complete",
                )

        # conduct geometric analysis
        if self.time_info:
            progress = solver.create_progress()

            progress_table = Table.grid()
            panel = Panel.fit(
                progress,
                title="[bold]Geometric Analysis",
                border_style="red",
                padding=(1, 1),
            )
            progress_table.add_row(panel)

            with Live(progress_table, refresh_per_second=10) as live:
                calculate_geom(progress=progress)
                panel.border_style = "green"
<<<<<<< HEAD

            print()
=======
                live.refresh()
>>>>>>> 14115744
        else:
            calculate_geom()

    def calculate_warping_properties(self, solver_type="direct"):
        """Calculates all the warping properties of the cross-section and stores them in the
        :class:`~sectionproperties.analysis.section.SectionProperties` object contained in
        the ``section_props`` class variable.

        :param string solver_type: Solver used for solving systems of linear equations, either
            using the *'direct'* method or *'cgs'* iterative method

        The following warping section properties are calculated:

        * Torsion constant
        * Shear centre
        * Shear area
        * Warping constant
        * Monosymmetry constant

        If materials are specified, the values calculated for the torsion constant, warping
        constant and shear area are elastic modulus weighted.

        Note that the geometric properties must be calculated prior to the calculation of the
        warping properties::

            section = Section(geometry)
            section.calculate_geometric_properties()
            section.calculate_warping_properties()

        :raises RuntimeError: If the geometric properties have not been
            calculated prior to calling this method
        """

        # check that a geometric analysis has been performed
        if None in [
            self.section_props.area,
            self.section_props.ixx_c,
            self.section_props.cx,
        ]:
            err = "Calculate geometric properties before performing a warping analysis."
            raise RuntimeError(err)

        # create a new Section with the origin shifted to the centroid for calculation of the
        # warping properties such that the Lagrangian multiplier approach can be utilised
        warping_section = Section(self.geometry)

        # shift the coordinates of each element N.B. the mesh class attribute remains unshifted!
        for el in warping_section.elements:
            el.coords[0, :] -= self.section_props.cx
            el.coords[1, :] -= self.section_props.cy

        # entire warping analysis is contained in following definition
        def warping_analysis(progress=None):
            # assemble stiffness matrix and load vector for warping function
            if progress:
                task = progress.add_task(
                    description="[red]Assembling {0}x{0} stiffness matrix".format(
                        self.num_nodes
                    ),
                    total=len(warping_section.elements),
                )
                (k, k_lg, f_torsion) = warping_section.assemble_torsion(
                    progress=progress, task=task
                )

                progress.update(
                    task,
                    description="[green]:white_check_mark: {0}x{0} stiffness matrix assembled".format(
                        self.num_nodes
                    ),
                )
                progress.update(0, advance=1)
            else:
                (k, k_lg, f_torsion) = warping_section.assemble_torsion()

            # ILU decomposition of stiffness matrices
            def ilu_decomp(progress=None, task=None):
                # ILU decomposition on regular stiffness matrix
                k_precond = linalg.LinearOperator(
                    (self.num_nodes, self.num_nodes), linalg.spilu(k).solve
                )

                if progress is not None:
                    progress.update(task, advance=1)

                # ILU decomposition on Lagrangian stiffness matrix
                k_lg_precond = linalg.LinearOperator(
                    (self.num_nodes + 1, self.num_nodes + 1), linalg.spilu(k_lg).solve
                )

                if progress is not None:
                    progress.update(task, advance=1)

                return (k_precond, k_lg_precond)

            # if the cgs method is used, perform ILU decomposition
            if solver_type == "cgs":
                if progress:
                    task = progress.add_task(
                        description="[red]Performing ILU decomposition",
                        total=2,
                    )
                    (k_precond, k_lg_precond) = ilu_decomp(progress=progress, task=task)

                    progress.update(
                        task,
                        description="[green]:white_check_mark: ILU decomposition complete",
                    )
                else:
                    (k_precond, k_lg_precond) = ilu_decomp()

            # solve for warping function
            def solve_warping():
                if solver_type == "cgs":
                    omega = solver.solve_cgs(k, f_torsion, k_precond)
                elif solver_type == "direct":
                    omega = solver.solve_direct(k, f_torsion)

                return omega

            if progress:
                task = progress.add_task(
                    description="[red]Solving warping function ({0})".format(
                        solver_type
                    ),
                    total=1,
                )
                omega = solve_warping()
                progress.update(task, advance=1)

                progress.update(
                    task,
                    description="[green]:white_check_mark: Warping function solved ({0})".format(
                        solver_type
                    ),
                )
                progress.update(0, advance=1)
            else:
                omega = solve_warping()

            # save the warping function
            self.section_props.omega = omega

            # determine the torsion constant
            self.section_props.j = (
                self.section_props.ixx_c
                + self.section_props.iyy_c
                - omega.dot(k.dot(np.transpose(omega)))
            )

            # assemble shear function load vectors
            def assemble_shear_load(progress=None, task=None):
                f_psi = np.zeros(self.num_nodes)
                f_phi = np.zeros(self.num_nodes)

                for el in warping_section.elements:
                    (f_psi_el, f_phi_el) = el.shear_load_vectors(
                        self.section_props.ixx_c,
                        self.section_props.iyy_c,
                        self.section_props.ixy_c,
                        self.section_props.nu_eff,
                    )
                    f_psi[el.node_ids] += f_psi_el
                    f_phi[el.node_ids] += f_phi_el

                    if progress is not None:
                        progress.update(task, advance=1)

                return (f_psi, f_phi)

            if progress:
                task = progress.add_task(
                    description="[red]Assembling shear function vectors",
                    total=len(warping_section.elements),
                )
                (f_psi, f_phi) = assemble_shear_load(progress=progress, task=task)

                progress.update(
                    task,
                    description="[green]:white_check_mark: Shear function vectors assembled",
                )
                progress.update(0, advance=1)
            else:
                (f_psi, f_phi) = assemble_shear_load()

            # solve for shear functions psi and phi
            def solve_shear_functions(progress=None, task=None):
                if solver_type == "cgs":
                    psi_shear = solver.solve_cgs_lagrange(k_lg, f_psi, m=k_lg_precond)

                    if progress is not None:
                        progress.update(task, advance=1)

                    phi_shear = solver.solve_cgs_lagrange(k_lg, f_phi, m=k_lg_precond)

                    if progress is not None:
                        progress.update(task, advance=1)
                elif solver_type == "direct":
                    psi_shear = solver.solve_direct_lagrange(k_lg, f_psi)

                    if progress is not None:
                        progress.update(task, advance=1)

                    phi_shear = solver.solve_direct_lagrange(k_lg, f_phi)

                    if progress is not None:
                        progress.update(task, advance=1)

                return (psi_shear, phi_shear)

            if progress:
                task = progress.add_task(
                    description="[red]Solving shear functions ({0})".format(
                        solver_type
                    ),
                    total=2,
                )
                (psi_shear, phi_shear) = solve_shear_functions(
                    progress=progress, task=task
                )

                progress.update(
                    task,
                    description="[green]:white_check_mark: Shear functions solved ({0})".format(
                        solver_type
                    ),
                )
                progress.update(0, advance=1)
            else:
                (psi_shear, phi_shear) = solve_shear_functions()

            # save the shear functions
            self.section_props.psi_shear = psi_shear
            self.section_props.phi_shear = phi_shear

            # assemble shear centre and warping moment integrals
            def assemble_sc_warping_integrals(progress=None, task=None):
                sc_xint = 0
                sc_yint = 0
                q_omega = 0
                i_omega = 0
                i_xomega = 0
                i_yomega = 0

                for el in warping_section.elements:
                    (
                        sc_xint_el,
                        sc_yint_el,
                        q_omega_el,
                        i_omega_el,
                        i_xomega_el,
                        i_yomega_el,
                    ) = el.shear_warping_integrals(
                        self.section_props.ixx_c,
                        self.section_props.iyy_c,
                        self.section_props.ixy_c,
                        omega[el.node_ids],
                    )

                    sc_xint += sc_xint_el
                    sc_yint += sc_yint_el
                    q_omega += q_omega_el
                    i_omega += i_omega_el
                    i_xomega += i_xomega_el
                    i_yomega += i_yomega_el

                    if progress is not None:
                        progress.update(task, advance=1)

                return (sc_xint, sc_yint, q_omega, i_omega, i_xomega, i_yomega)

            if progress:
                task = progress.add_task(
                    description="[red]Assembling shear and warping integrals",
                    total=len(warping_section.elements),
                )
                (
                    sc_xint,
                    sc_yint,
                    q_omega,
                    i_omega,
                    i_xomega,
                    i_yomega,
                ) = assemble_sc_warping_integrals(progress=progress, task=task)

                progress.update(
                    task,
                    description="[green]:white_check_mark: Shear and warping integrals assembled",
                )
                progress.update(0, advance=1)
            else:
                (
                    sc_xint,
                    sc_yint,
                    q_omega,
                    i_omega,
                    i_xomega,
                    i_yomega,
                ) = assemble_sc_warping_integrals()

            # calculate shear centres (elasticity approach)
            Delta_s = (
                2
                * (1 + self.section_props.nu_eff)
                * (
                    self.section_props.ixx_c * self.section_props.iyy_c
                    - self.section_props.ixy_c**2
                )
            )
            x_se = (1 / Delta_s) * (
                (self.section_props.nu_eff / 2 * sc_xint) - f_torsion.dot(phi_shear)
            )
            y_se = (1 / Delta_s) * (
                (self.section_props.nu_eff / 2 * sc_yint) + f_torsion.dot(psi_shear)
            )
            (x11_se, y22_se) = fea.principal_coordinate(
                self.section_props.phi, x_se, y_se
            )

            # calculate shear centres (Trefftz's approach)
            x_st = (
                self.section_props.ixy_c * i_xomega
                - self.section_props.iyy_c * i_yomega
            ) / (
                self.section_props.ixx_c * self.section_props.iyy_c
                - self.section_props.ixy_c**2
            )
            y_st = (
                self.section_props.ixx_c * i_xomega
                - self.section_props.ixy_c * i_yomega
            ) / (
                self.section_props.ixx_c * self.section_props.iyy_c
                - self.section_props.ixy_c**2
            )

            # save shear centres
            self.section_props.Delta_s = Delta_s
            self.section_props.x_se = x_se
            self.section_props.y_se = y_se
            self.section_props.x11_se = x11_se
            self.section_props.y22_se = y22_se
            self.section_props.x_st = x_st
            self.section_props.y_st = y_st

            # calculate warping constant
            self.section_props.gamma = (
                i_omega
                - q_omega**2 / self.section_props.ea
                - y_se * i_xomega
                + x_se * i_yomega
            )

            def assemble_shear_deformation(progress=None, task=None):
                # assemble shear deformation coefficients
                kappa_x = 0
                kappa_y = 0
                kappa_xy = 0

                for el in warping_section.elements:
                    (kappa_x_el, kappa_y_el, kappa_xy_el) = el.shear_coefficients(
                        self.section_props.ixx_c,
                        self.section_props.iyy_c,
                        self.section_props.ixy_c,
                        psi_shear[el.node_ids],
                        phi_shear[el.node_ids],
                        self.section_props.nu_eff,
                    )

                    kappa_x += kappa_x_el
                    kappa_y += kappa_y_el
                    kappa_xy += kappa_xy_el

                    if progress is not None:
                        progress.update(task, advance=1)

                return (kappa_x, kappa_y, kappa_xy)

            if progress:
                task = progress.add_task(
                    description="[red]Assembling shear deformation coefficients",
                    total=len(warping_section.elements),
                )
                (kappa_x, kappa_y, kappa_xy) = assemble_shear_deformation(
                    progress=progress, task=task
                )

                progress.update(
                    task,
                    description="[green]:white_check_mark: Shear deformation coefficients assembled",
                )
                progress.update(0, advance=1)
            else:
                (kappa_x, kappa_y, kappa_xy) = assemble_shear_deformation()

            # calculate shear areas wrt global axis
            self.section_props.A_sx = Delta_s**2 / kappa_x
            self.section_props.A_sy = Delta_s**2 / kappa_y
            self.section_props.A_sxy = Delta_s**2 / kappa_xy

            # calculate shear areas wrt principal bending axis:
            alpha_xx = kappa_x * self.section_props.area / Delta_s**2
            alpha_yy = kappa_y * self.section_props.area / Delta_s**2
            alpha_xy = kappa_xy * self.section_props.area / Delta_s**2

            # rotate the tensor by the principal axis angle
            phi_rad = self.section_props.phi * np.pi / 180
            R = np.array(
                [
                    [np.cos(phi_rad), np.sin(phi_rad)],
                    [-np.sin(phi_rad), np.cos(phi_rad)],
                ]
            )

            rotatedAlpha = R.dot(
                np.array([[alpha_xx, alpha_xy], [alpha_xy, alpha_yy]])
            ).dot(np.transpose(R))

            # recalculate the shear area based on the rotated alpha value
            self.section_props.A_s11 = self.section_props.area / rotatedAlpha[0, 0]
            self.section_props.A_s22 = self.section_props.area / rotatedAlpha[1, 1]

            # calculate the monosymmetry consants
            def calculate_monosymmetry_integrals(progress=None, task=None):
                int_x = 0
                int_y = 0
                int_11 = 0
                int_22 = 0

                for el in warping_section.elements:
                    (
                        int_x_el,
                        int_y_el,
                        int_11_el,
                        int_22_el,
                    ) = el.monosymmetry_integrals(self.section_props.phi)

                    int_x += int_x_el
                    int_y += int_y_el
                    int_11 += int_11_el
                    int_22 += int_22_el

                    if progress is not None:
                        progress.update(task, advance=1)

                return (int_x, int_y, int_11, int_22)

            if progress:
                task = progress.add_task(
                    description="[red]Assembling monosymmetry integrals",
                    total=len(self.elements),
                )
                (int_x, int_y, int_11, int_22) = calculate_monosymmetry_integrals(
                    progress=progress, task=task
                )

                progress.update(
                    task,
                    description="[green]:white_check_mark: Monosymmetry integrals assembled",
                )
                progress.update(0, advance=1)
            else:
                (int_x, int_y, int_11, int_22) = calculate_monosymmetry_integrals()

            # calculate the monosymmetry constants
            self.section_props.beta_x_plus = (
                -int_x / self.section_props.ixx_c + 2 * self.section_props.y_se
            )
            self.section_props.beta_x_minus = (
                int_x / self.section_props.ixx_c - 2 * self.section_props.y_se
            )
            self.section_props.beta_y_plus = (
                -int_y / self.section_props.iyy_c + 2 * self.section_props.x_se
            )
            self.section_props.beta_y_minus = (
                int_y / self.section_props.iyy_c - 2 * self.section_props.x_se
            )
            self.section_props.beta_11_plus = (
                -int_11 / self.section_props.i11_c + 2 * self.section_props.y22_se
            )
            self.section_props.beta_11_minus = (
                int_11 / self.section_props.i11_c - 2 * self.section_props.y22_se
            )
            self.section_props.beta_22_plus = (
                -int_22 / self.section_props.i22_c + 2 * self.section_props.x11_se
            )
            self.section_props.beta_22_minus = (
                int_22 / self.section_props.i22_c - 2 * self.section_props.x11_se
            )

        # conduct warping analysis
        if self.time_info:
            # create warping progress
            progress = solver.create_progress()
            total_task = progress.add_task(
                description="[bold red]Conducting warping analysis...", total=7
            )

            progress_table = Table.grid()
            panel = Panel.fit(
                progress,
                title="[bold]Warping Analysis",
                border_style="red",
                padding=(1, 1),
            )
            progress_table.add_row(panel)

            with Live(progress_table, refresh_per_second=10) as live:
                warping_analysis(progress)

                progress.update(
                    total_task,
                    description="[bold green]:white_check_mark: Warping analysis completed",
                )

                panel.border_style = "green"
<<<<<<< HEAD

            print()
=======
                live.refresh()
>>>>>>> 14115744
        else:
            warping_analysis()

    def calculate_frame_properties(self, solver_type="direct"):
        """Calculates and returns the properties required for a frame analysis. The properties are
        also stored in the :class:`~sectionproperties.analysis.section.SectionProperties`
        object contained in the ``section_props`` class variable.

        :param string solver_type: Solver used for solving systems of linear equations, either
            using the *'direct'* method or *'cgs'* iterative method

        :return: Cross-section properties to be used for a frame analysis *(area, ixx, iyy, ixy, j,
            phi)*
        :rtype: tuple(float, float, float, float, float, float)

        The following section properties are calculated:

        * Cross-sectional area *(area)*
        * Second moments of area about the centroidal axis *(ixx, iyy, ixy)*
        * Torsion constant *(j)*
        * Principal axis angle *(phi)*

        If materials are specified for the cross-section, the area, second moments of area and
        torsion constant are elastic modulus weighted.

        The following example demonstrates the use of this method::

            section = Section(geometry)
            (area, ixx, iyy, ixy, j, phi) = section.calculate_frame_properties()
        """

        # initialise geometric properties
        self.section_props.area = 0
        self.section_props.ea = 0
        self.section_props.qx = 0
        self.section_props.qy = 0
        self.section_props.ixx_g = 0
        self.section_props.iyy_g = 0
        self.section_props.ixy_g = 0
        self.section_props.ixx_c = 0
        self.section_props.iyy_c = 0
        self.section_props.ixy_c = 0
        self.section_props.j = 0
        self.section_props.phi = 0

        # calculate global geometric properties
        for el in self.elements:
            (area, qx, qy, ixx_g, iyy_g, ixy_g, e, _, _) = el.geometric_properties()

            self.section_props.area += area
            self.section_props.ea += area * e
            self.section_props.qx += qx * e
            self.section_props.qy += qy * e
            self.section_props.ixx_g += ixx_g * e
            self.section_props.iyy_g += iyy_g * e
            self.section_props.ixy_g += ixy_g * e

        # calculate elastic centroid location
        self.section_props.calculate_elastic_centroid()

        # calculate second moments of area about the centroidal xy axis
        self.section_props.ixx_c = (
            self.section_props.ixx_g
            - self.section_props.qx**2 / self.section_props.ea
        )
        self.section_props.iyy_c = (
            self.section_props.iyy_g
            - self.section_props.qy**2 / self.section_props.ea
        )
        self.section_props.ixy_c = (
            self.section_props.ixy_g
            - self.section_props.qx * self.section_props.qy / self.section_props.ea
        )

        # calculate the principal axis angle
        Delta = (
            ((self.section_props.ixx_c - self.section_props.iyy_c) / 2) ** 2
            + self.section_props.ixy_c**2
        ) ** 0.5

        i11_c = (self.section_props.ixx_c + self.section_props.iyy_c) / 2 + Delta

        # calculate initial principal axis angle
        if abs(self.section_props.ixx_c - i11_c) < 1e-12 * i11_c:
            self.section_props.phi = 0
        else:
            self.section_props.phi = (
                np.arctan2(self.section_props.ixx_c - i11_c, self.section_props.ixy_c)
                * 180
                / np.pi
            )

        # create a new Section with the origin shifted to the centroid for calculation of
        # the warping properties
        warping_section = Section(self.geometry)

        # shift the coordinates of each element N.B. the mesh class attribute remains unshifted
        for el in warping_section.elements:
            el.coords[0, :] -= self.section_props.cx
            el.coords[1, :] -= self.section_props.cy

        (k, _, f) = warping_section.assemble_torsion(lg=False)

        # if the cgs method is used, perform ILU decomposition
        if solver_type == "cgs":
            k_precond = linalg.LinearOperator(
                (self.num_nodes, self.num_nodes), linalg.spilu(k).solve
            )

        # solve for warping function
        if solver_type == "cgs":
            omega = solver.solve_cgs(k, f, k_precond)
        elif solver_type == "direct":
            omega = solver.solve_direct(k, f)

        # calculate the torsion constant
        self.section_props.j = (
            self.section_props.ixx_c
            + self.section_props.iyy_c
            - omega.dot(k.dot(np.transpose(omega)))
        )

        return (
            self.section_props.ea,
            self.section_props.ixx_c,
            self.section_props.iyy_c,
            self.section_props.ixy_c,
            self.section_props.j,
            self.section_props.phi,
        )

    def calculate_plastic_properties(self, verbose=False):
        """Calculates the plastic properties of the cross-section and stores them in the
        :class:`~sectionproperties.analysis.section.SectionProperties` object contained in
        the ``section_props`` class variable.

        :param bool verbose: If set to True, the number of iterations required for each plastic
            axis is printed to the terminal.

        The following warping section properties are calculated:

        * Plastic centroid for bending about the centroidal and principal axes
        * Plastic section moduli for bending about the centroidal and principal axes
        * Shape factors for bending about the centroidal and principal axes

        If materials are specified for the cross-section, the plastic section moduli are displayed
        as plastic moments (i.e :math:`M_p = f_y S`) and the shape factors are not calculated.

        Note that the geometric properties must be calculated before the plastic properties are
        calculated::

            section = Section(geometry)
            section.calculate_geometric_properties()
            section.calculate_plastic_properties()

        :raises RuntimeError: If the geometric properties have not been calculated prior to calling
            this method
        """
        # check that a geometric analysis has been performed
        if self.section_props.cx is None:
            err = "Calculate geometric properties before performing a plastic analysis."
            raise RuntimeError(err)

        # check if any geometry are overlapped
        if isinstance(self.geometry, section_geometry.CompoundGeometry):
            polygons = [sec_geom.geom for sec_geom in self.geometry.geoms]
            overlapped_regions = section_geometry.check_geometry_overlaps(polygons)
            if overlapped_regions:
                warnings.warn(
                    "\nThe section geometry contains overlapping regions and the area of these overlapped regions "
                    "will be 'double counted' in the plastic analysis which may result in incorrect values.\n"
                    "If you do not intend for this double counting to occur, use a subtractive modelling approach "
                    "to remove the overlapping region.\n"
                    "Please see https://sectionproperties.readthedocs.io/en/latest/rst/advanced_geom.html for more "
                    "information."
                )

        def calc_plastic(progress=None):
            plastic_section = PlasticSection(self.geometry)
            plastic_section.calculate_plastic_properties(self, verbose, progress)

        if self.time_info:
            progress = solver.create_progress()

            progress_table = Table.grid()
            panel = Panel.fit(
                progress,
                title="[bold]Plastic Analysis",
                border_style="red",
                padding=(1, 1),
            )
            progress_table.add_row(panel)

            with Live(progress_table, refresh_per_second=10) as live:
                calc_plastic(progress=progress)
                panel.border_style = "green"
<<<<<<< HEAD

            print()
=======
                live.refresh()
>>>>>>> 14115744
        else:
            calc_plastic()

    def calculate_stress(self, N=0, Vx=0, Vy=0, Mxx=0, Myy=0, M11=0, M22=0, Mzz=0):
        """Calculates the cross-section stress resulting from design actions and returns a
        :class:`~sectionproperties.analysis.section.StressPost` object allowing
        post-processing of the stress results.

        :param float N: Axial force
        :param float Vx: Shear force acting in the x-direction
        :param float Vy: Shear force acting in the y-direction
        :param float Mxx: Bending moment about the centroidal xx-axis
        :param float Myy: Bending moment about the centroidal yy-axis
        :param float M11: Bending moment about the centroidal 11-axis
        :param float M22: Bending moment about the centroidal 22-axis
        :param float Mzz: Torsion moment about the centroidal zz-axis
        :return: Object for post-processing cross-section stresses
        :rtype: :class:`~sectionproperties.analysis.section.StressPost`

        Note that a geometric and warping analysis must be performed before a stress analysis is
        carried out::

            section = Section(geometry)
            section.calculate_geometric_properties()
            section.calculate_warping_properties()
            stress_post = section.calculate_stress(N=1e3, Vy=3e3, Mxx=1e6)

        :raises RuntimeError: If a geometric and warping analysis have not been performed prior to
            calling this method
        """

        # check that a geometric and warping analysis has been performed
        if (
            None
            in [
                self.section_props.area,
                self.section_props.ixx_c,
                self.section_props.cx,
                self.section_props.j,
            ]
            and self.section_props.omega is None
        ):
            err = "Perform a geometric and warping analysis before carrying out a stress analysis."
            raise RuntimeError(err)

        def calc_stress(progress=None):
            if progress is not None:
                task = progress.add_task(
                    description="[red]Calculating cross-section stresses",
                    total=len(self.elements),
                )

            # create stress post object
            stress_post = StressPost(self)

            # get relevant section properties
            ea = self.section_props.ea
            cx = self.section_props.cx
            cy = self.section_props.cy
            ixx = self.section_props.ixx_c
            iyy = self.section_props.iyy_c
            ixy = self.section_props.ixy_c
            i11 = self.section_props.i11_c
            i22 = self.section_props.i22_c
            phi = self.section_props.phi
            j = self.section_props.j
            Delta_s = self.section_props.Delta_s
            nu = self.section_props.nu_eff

            # loop through all material groups
            for group in stress_post.material_groups:
                # allocate nodal weights vector for nodal averaging
                nodal_weights = np.zeros(self.num_nodes)

                # loop through all elements in the material group
                for el in group.elements:
                    (
                        sig_zz_n_el,
                        sig_zz_mxx_el,
                        sig_zz_myy_el,
                        sig_zz_m11_el,
                        sig_zz_m22_el,
                        sig_zx_mzz_el,
                        sig_zy_mzz_el,
                        sig_zx_vx_el,
                        sig_zy_vx_el,
                        sig_zx_vy_el,
                        sig_zy_vy_el,
                        weights,
                    ) = el.element_stress(
                        N,
                        Mxx,
                        Myy,
                        M11,
                        M22,
                        Mzz,
                        Vx,
                        Vy,
                        ea,
                        cx,
                        cy,
                        ixx,
                        iyy,
                        ixy,
                        i11,
                        i22,
                        phi,
                        j,
                        nu,
                        self.section_props.omega[el.node_ids],
                        self.section_props.psi_shear[el.node_ids],
                        self.section_props.phi_shear[el.node_ids],
                        Delta_s,
                    )

                    # add stresses to global vectors
                    group.stress_result.sig_zz_n[el.node_ids] += sig_zz_n_el * weights
                    group.stress_result.sig_zz_mxx[el.node_ids] += (
                        sig_zz_mxx_el * weights
                    )
                    group.stress_result.sig_zz_myy[el.node_ids] += (
                        sig_zz_myy_el * weights
                    )
                    group.stress_result.sig_zz_m11[el.node_ids] += (
                        sig_zz_m11_el * weights
                    )
                    group.stress_result.sig_zz_m22[el.node_ids] += (
                        sig_zz_m22_el * weights
                    )
                    group.stress_result.sig_zx_mzz[el.node_ids] += (
                        sig_zx_mzz_el * weights
                    )
                    group.stress_result.sig_zy_mzz[el.node_ids] += (
                        sig_zy_mzz_el * weights
                    )
                    group.stress_result.sig_zx_vx[el.node_ids] += sig_zx_vx_el * weights
                    group.stress_result.sig_zy_vx[el.node_ids] += sig_zy_vx_el * weights
                    group.stress_result.sig_zx_vy[el.node_ids] += sig_zx_vy_el * weights
                    group.stress_result.sig_zy_vy[el.node_ids] += sig_zy_vy_el * weights

                    # add nodal weights
                    nodal_weights[el.node_ids] += weights

                    if progress is not None:
                        progress.update(task, advance=1)

                # nodal averaging
                for (i, weight) in enumerate(nodal_weights):
                    if weight != 0:
                        group.stress_result.sig_zz_n[i] *= 1 / weight
                        group.stress_result.sig_zz_mxx[i] *= 1 / weight
                        group.stress_result.sig_zz_myy[i] *= 1 / weight
                        group.stress_result.sig_zz_m11[i] *= 1 / weight
                        group.stress_result.sig_zz_m22[i] *= 1 / weight
                        group.stress_result.sig_zx_mzz[i] *= 1 / weight
                        group.stress_result.sig_zy_mzz[i] *= 1 / weight
                        group.stress_result.sig_zx_vx[i] *= 1 / weight
                        group.stress_result.sig_zy_vx[i] *= 1 / weight
                        group.stress_result.sig_zx_vy[i] *= 1 / weight
                        group.stress_result.sig_zy_vy[i] *= 1 / weight

                # calculate combined stresses
                group.stress_result.calculate_combined_stresses()

            if progress is not None:
                progress.update(
                    task,
                    description="[bold green]:white_check_mark: Stress analysis complete",
                )

            return stress_post

        if self.time_info:
            progress = solver.create_progress()

            progress_table = Table.grid()
            panel = Panel.fit(
                progress,
                title="[bold]Stress Analysis",
                border_style="red",
                padding=(1, 1),
            )
            progress_table.add_row(panel)

            with Live(progress_table, refresh_per_second=10) as live:
                stress_post = calc_stress(progress=progress)
                panel.border_style = "green"
<<<<<<< HEAD

            print()
=======
                live.refresh()
>>>>>>> 14115744
        else:
            stress_post = calc_stress()

        # return the stress_post object
        return stress_post

    def assemble_torsion(self, lg=True, progress=None, task=None):
        """Assembles stiffness matrices to be used for the computation of warping properties and
        the torsion load vector (f_torsion). Both a regular (k) and Lagrangian multiplier (k_lg)
        stiffness matrix are returned. The stiffness matrices are assembled using the sparse COO
        format and returned in the sparse CSC format.

        :param bool lg: Whether or not to calculate the Lagrangian multiplier stiffness matrix

        :return: Regular stiffness matrix, Lagrangian multiplier stiffness matrix and torsion load
            vector *(k, k_lg, f_torsion)*
        :rtype: tuple(:class:`scipy.sparse.csc_matrix`, :class:`scipy.sparse.csc_matrix`,
            :class:`numpy.ndarray`)
        """

        # initialise variables
        N = self.num_nodes  # size of matrix
        row = []  # list holding row indices
        col = []  # list holding column indices
        data = []  # list holding stiffness matrix entries
        f_torsion = np.zeros(N)  # force vector array

        # loop through all elements in the mesh
        for el in self.elements:
            # determine number of nodes in the current element
            n = len(el.node_ids)

            # calculate the element stiffness matrix and torsion load vector
            (k_el, f_el) = el.torsion_properties()

            # assemble the torsion load vector
            f_torsion[el.node_ids] += f_el

            # create row index vector
            r = np.repeat(el.node_ids, n)

            # create column index vector
            c = np.tile(el.node_ids, n)

            # flatten element stiffness matrix
            k = k_el.flatten()

            # add to global arrays
            row = np.hstack((row, r))
            col = np.hstack((col, c))
            data = np.hstack((data, k))

            if progress is not None:
                progress.update(task, advance=1)

        k = coo_matrix((data, (row, col)), shape=(N, N))

        if not lg:
            return (csc_matrix(k), None, f_torsion)

        # construct Lagrangian multiplier matrix:
        # column vector of ones
        row = np.hstack((row, range(N)))
        col = np.hstack((col, np.repeat(N, N)))
        data = np.hstack((data, np.repeat(1, N)))

        # row vector of ones
        row = np.hstack((row, np.repeat(N, N)))
        col = np.hstack((col, range(N)))
        data = np.hstack((data, np.repeat(1, N)))

        # zero in bottom right corner
        row = np.hstack((row, N))
        col = np.hstack((col, N))
        data = np.hstack((data, 0))

        k_lg = coo_matrix((data, (row, col)), shape=(N + 1, N + 1))

        return (csc_matrix(k), csc_matrix(k_lg), f_torsion)

    def plot_mesh(
        self,
        alpha=0.5,
        materials=True,
        mask=None,
        title="Finite Element Mesh",
        **kwargs,
    ):
        r"""Plots the finite element mesh.

        :param float alpha: Transparency of the mesh outlines: :math:`0 \leq \alpha \leq 1`
        :param bool materials: If set to true shades the elements with the specified material
            colours
        :param mask: Mask array, of length ``num_nodes``, to mask out triangles
        :type mask: list[bool]
        :param string title: Plot title
        :param \**kwargs: Passed to :func:`~sectionproperties.post.post.plotting_context`

        :return: Matplotlib axes object
        :rtype: :class:`matplotlib.axes`

        The following example plots the mesh generated for the second example
        listed under the :class:`~sectionproperties.analysis.section.Section` object
        definition::

            import sectionproperties.pre.library.primitive_sections as primitive_sections
            from sectionproperties.pre.pre import Material
            from sectionproperties.analysis.section import Section

            steel = Material(
                name='Steel', elastic_modulus=200e3, poissons_ratio=0.3, density=7.85e-6,
                yield_strength=250, color='grey'
            )
            timber = Material(
                name='Timber', elastic_modulus=8e3, poissons_ratio=0.35, density=6.5e-7,
                yield_strength=20, color='burlywood'
            )

            geom_steel = primitive_sections.rectangular_section(d=50, b=50, material=steel)
            geom_timber = primitive_sections.rectangular_section(d=50, b=50, material=timber)
            geometry = geom_timber.align_to(geom_steel, on="right") + geom_steel

            geometry.create_mesh(mesh_sizes=[10, 5])

            section = Section(geometry)
            section.plot_mesh(materials=True, alpha=0.5)

        ..  figure:: ../images/composite_mesh.png
            :align: center
            :scale: 75 %

            Finite element mesh generated by the above example.
        """

        # create plot and setup the plot
        with post.plotting_context(title=title, **kwargs) as (fig, ax):
            # if the material colours are to be displayed
            if materials and self.materials is not None:
                color_array = []
                legend_labels = []
                c = []  # Indices of elements for mapping colors

                # create an array of finite element colours
                for idx, element in enumerate(self.elements):
                    color_array.append(element.material.color)
                    c.append(idx)

                # create a list of unique material legend entries
                for (i, material) in enumerate(self.materials):
                    # if the material has not be entered yet
                    if i == 0 or material not in self.materials[0:i]:
                        # add the material colour and name to the legend list
                        patch = mpatches.Patch(
                            color=material.color, label=material.name
                        )
                        legend_labels.append(patch)

                cmap = ListedColormap(color_array)  # custom colormap

                # plot the mesh colours
                ax.tripcolor(
                    self.mesh_nodes[:, 0],
                    self.mesh_nodes[:, 1],
                    self.mesh_elements[:, 0:3],
                    c,
                    cmap=cmap,
                )

                # display the legend
                ax.legend(
                    loc="center left", bbox_to_anchor=(1, 0.5), handles=legend_labels
                )

            # plot the mesh
            ax.triplot(
                self.mesh_nodes[:, 0],
                self.mesh_nodes[:, 1],
                self.mesh_elements[:, 0:3],
                lw=0.5,
                color="black",
                alpha=alpha,
                mask=mask,
            )

        return ax

    def plot_centroids(self, title="Centroids", **kwargs):
        """Plots the elastic centroid, the shear centre, the plastic centroids and the principal
        axis, if they have been calculated, on top of the finite element mesh.

        :param string title: Plot title
        :param \**kwargs: Passed to :func:`~sectionproperties.post.post.plotting_context`

        :return: Matplotlib axes object
        :rtype: :class:`matplotlib.axes`

        The following example analyses a 200 PFC section and displays a plot of
        the centroids::

            import sectionproperties.pre.library.steel_sections as steel_sections
            from sectionproperties.analysis.section import Section

            geometry = steel_sections.channel_section(d=200, b=75, t_f=12, t_w=6, r=12, n_r=8)
            geometry.create_mesh(mesh_sizes=[20])

            section = Section(geometry)
            section.calculate_geometric_properties()
            section.calculate_warping_properties()
            section.calculate_plastic_properties()

            section.plot_centroids()

        ..  figure:: ../images/pfc_centroids.png
            :align: center
            :scale: 75 %

            Plot of the centroids generated by the above example.

        The following example analyses a 150x90x12 UA section and displays a plot of the
        centroids::

            import sectionproperties.pre.library.steel_sections as steel_sections
            from sectionproperties.analysis.section import Section

            geometry = steel_sections.angle_section(d=150, b=90, t=12, r_r=10, r_t=5, n_r=8)
            geometry.create_mesh(mesh_sizes=[20])

            section = Section(geometry)
            section.calculate_geometric_properties()
            section.calculate_warping_properties()
            section.calculate_plastic_properties()

            section.plot_centroids()

        ..  figure:: ../images/angle_centroids.png
            :align: center
            :scale: 75 %

            Plot of the centroids generated by the above example.
        """

        # create plot and setup the plot
        with post.plotting_context(title=title, **kwargs) as (fig, ax):
            # plot the finite element mesh
            self.plot_mesh(**dict(kwargs, ax=ax))

            # if the elastic centroid has been calculated
            if self.section_props.cx is not None:
                ax.scatter(
                    self.section_props.cx,
                    self.section_props.cy,
                    edgecolors="r",
                    facecolors="none",
                    marker="o",
                    s=100,
                    label="Elastic centroid",
                )

            # if the shear centre has been calculated
            if self.section_props.x_se is not None:
                (x_s, y_s) = self.get_sc()
                ax.scatter(x_s, y_s, c="r", marker="+", s=100, label="Shear centre")

            # if the global plastic centroid has been calculated
            if self.section_props.x_pc is not None:
                (x_pc, y_pc) = self.get_pc()
                ax.scatter(
                    x_pc,
                    y_pc,
                    c="r",
                    marker="x",
                    s=100,
                    label="Global plastic centroid",
                )

            # if the principal plastic centroid has been calculated
            if self.section_props.x11_pc is not None:
                (x11_pc, y22_pc) = self.get_pc_p()
                ax.scatter(
                    x11_pc,
                    y22_pc,
                    edgecolors="r",
                    facecolors="none",
                    marker="s",
                    s=100,
                    label="Principal plastic centroid",
                )

            # if the principal axis has been calculated
            if self.section_props.phi is not None:
                post.draw_principal_axis(
                    ax,
                    self.section_props.phi * np.pi / 180,
                    self.section_props.cx,
                    self.section_props.cy,
                )

            # display the legend
            ax.legend(loc="center left", bbox_to_anchor=(1, 0.5))

        return ax

    def display_mesh_info(self):
        """Prints mesh statistics (number of nodes, elements and regions) to the command window.

        The following example displays the mesh statistics for a Tee section merged from two
        rectangles::

            import sectionproperties.pre.library.primitive_sections as primitive_sections
            from sectionproperties.analysis.section import Section

            rec1 = primitive_sections.rectangular_section(d=100, b=25)
            rec2 = primitive_sections.rectangular_section(d=25, b=100)
            rec1 = rec1.shift_section(x_offset=-12.5)
            rec2 = rec2.shift_section(x_offset=-50, y_offset=100)

            geometry = rec1 + rec2
            geometry.create_mesh(mesh_sizes=[5, 2.5])
            section = Section(geometry)
            section.display_mesh_info()

            >>>Mesh Statistics:
            >>>--4920 nodes
            >>>--2365 elements
            >>>--2 regions
        """

        console = Console()

        console.print("Mesh Statistics:", style="bold underline magenta")
        console.print(f"- {self.num_nodes} nodes")
        console.print(f"- {len(self.elements)} elements")

        regions = max(self.mesh_attributes) + 1
        text = f"- {regions} region"

        if regions > 1:
            text += "s"

        console.print(text)
        console.print()

    def display_results(self, fmt="8.6e"):
        """Prints the results that have been calculated to the terminal.

        :param string fmt: Number formatting string

        The following example displays the geometric section properties for a 100D x 50W rectangle
        with three digits after the decimal point::

            import sectionproperties.pre.library.primitive_sections as primitive_sections
            from sectionproperties.analysis.section import Section

            geometry = primitive_sections.rectangular_section(d=100, b=50)
            geometry.create_mesh(mesh_sizes=[5])

            section = Section(geometry)
            section.calculate_geometric_properties()

            section.display_results(fmt='.3f')
        """

        post.print_results(self, fmt)

    def get_area(self):
        """
        :return: Cross-section area
        :rtype: float

        ::

            section = Section(geometry)
            section.calculate_geometric_properties()
            area = section.get_area()
        """

        return self.section_props.area

    def get_perimeter(self):
        """
        :return: Cross-section perimeter
        :rtype: float

        ::

            section = Section(geometry)
            section.calculate_geometric_properties()
            perimeter = section.get_perimeter()
        """

        return self.section_props.perimeter

    def get_mass(self):
        """
        :return: Cross-section mass
        :rtype: float

        ::

            section = Section(geometry)
            section.calculate_geometric_properties()
            perimeter = section.get_mass()
        """

        return self.section_props.mass

    def get_ea(self):
        """
        :return: Modulus weighted area (axial rigidity)
        :rtype: float

        ::

            section = Section(geometry)
            section.calculate_geometric_properties()
            ea = section.get_ea()
        """

        return self.section_props.ea

    def get_q(self):
        """
        :return: First moments of area about the global axis *(qx, qy)*
        :rtype: tuple(float, float)

        ::

            section = Section(geometry)
            section.calculate_geometric_properties()
            (qx, qy) = section.get_q()
        """

        return (self.section_props.qx, self.section_props.qy)

    def get_ig(self):
        """
        :return: Second moments of area about the global axis *(ixx_g, iyy_g, ixy_g)*
        :rtype: tuple(float, float, float)

        ::

            section = Section(geometry)
            section.calculate_geometric_properties()
            (ixx_g, iyy_g, ixy_g) = section.get_ig()
        """

        return (
            self.section_props.ixx_g,
            self.section_props.iyy_g,
            self.section_props.ixy_g,
        )

    def get_c(self):
        """
        :return: Elastic centroid *(cx, cy)*
        :rtype: tuple(float, float)

        ::

            section = Section(geometry)
            section.calculate_geometric_properties()
            (cx, cy) = section.get_c()
        """

        return (self.section_props.cx, self.section_props.cy)

    def get_ic(self):
        """
        :return: Second moments of area centroidal axis *(ixx_c, iyy_c, ixy_c)*
        :rtype: tuple(float, float, float)

        ::

            section = Section(geometry)
            section.calculate_geometric_properties()
            (ixx_c, iyy_c, ixy_c) = section.get_ic()
        """

        return (
            self.section_props.ixx_c,
            self.section_props.iyy_c,
            self.section_props.ixy_c,
        )

    def get_z(self):
        """
        :return: Elastic section moduli about the centroidal axis with respect to the top and
            bottom fibres *(zxx_plus, zxx_minus, zyy_plus, zyy_minus)*
        :rtype: tuple(float, float, float, float)

        ::

            section = Section(geometry)
            section.calculate_geometric_properties()
            (zxx_plus, zxx_minus, zyy_plus, zyy_minus) = section.get_z()
        """

        return (
            self.section_props.zxx_plus,
            self.section_props.zxx_minus,
            self.section_props.zyy_plus,
            self.section_props.zyy_minus,
        )

    def get_rc(self):
        """
        :return: Radii of gyration about the centroidal axis *(rx, ry)*
        :rtype: tuple(float, float)

        ::

            section = Section(geometry)
            section.calculate_geometric_properties()
            (rx, ry) = section.get_rc()
        """

        return (self.section_props.rx_c, self.section_props.ry_c)

    def get_ip(self):
        """
        :return: Second moments of area about the principal axis *(i11_c, i22_c)*
        :rtype: tuple(float, float)

        ::

            section = Section(geometry)
            section.calculate_geometric_properties()
            (i11_c, i22_c) = section.get_ip()
        """

        return (self.section_props.i11_c, self.section_props.i22_c)

    def get_phi(self):
        """
        :return: Principal bending axis angle
        :rtype: float

        ::

            section = Section(geometry)
            section.calculate_geometric_properties()
            phi = section.get_phi()
        """

        return self.section_props.phi

    def get_zp(self):
        """
        :return: Elastic section moduli about the principal axis with respect to the top and bottom
            fibres *(z11_plus, z11_minus, z22_plus, z22_minus)*
        :rtype: tuple(float, float, float, float)

        ::

            section = Section(geometry)
            section.calculate_geometric_properties()
            (z11_plus, z11_minus, z22_plus, z22_minus) = section.get_zp()
        """

        return (
            self.section_props.z11_plus,
            self.section_props.z11_minus,
            self.section_props.z22_plus,
            self.section_props.z22_minus,
        )

    def get_rp(self):
        """
        :return: Radii of gyration about the principal axis *(r11, r22)*
        :rtype: tuple(float, float)

        ::

            section = Section(geometry)
            section.calculate_geometric_properties()
            (r11, r22) = section.get_rp()
        """

        return (self.section_props.r11_c, self.section_props.r22_c)

    def get_nu_eff(self):
        """
        :return: Effective Poisson's ratio
        :rtype: float

        ::

            section = Section(geometry)
            section.calculate_geometric_properties()
            nu_eff = section.get_nu_eff()
        """

        return self.section_props.nu_eff

    def get_e_eff(self):
        """
        :return: Effective elastic modulus based on area
        :rtype: float

        ::

            section = Section(geometry)
            section.calculate_warping_properties()
            e_eff = section.get_e_eff()
        """

        return self.section_props.e_eff

    def get_g_eff(self):
        """
        :return: Effective shear modulus based on area
        :rtype: float

        ::

            section = Section(geometry)
            section.calculate_geometric_properties()
            g_eff = section.get_g_eff()
        """

        return self.section_props.g_eff

    def get_j(self):
        """
        :return: St. Venant torsion constant
        :rtype: float

        ::

            section = Section(geometry)
            section.calculate_geometric_properties()
            section.calculate_warping_properties()
            j = section.get_j()
        """

        return self.section_props.j

    def get_sc(self):
        """
        :return: Centroidal axis shear centre (elasticity approach) *(x_se, y_se)*
        :rtype: tuple(float, float)

        ::

            section = Section(geometry)
            section.calculate_geometric_properties()
            section.calculate_warping_properties()
            (x_se, y_se) = section.get_sc()
        """

        if self.section_props.x_se is None:
            return (None, None)
        else:
            # add centroid location to move section back to original location
            x_se = self.section_props.x_se + self.section_props.cx
            y_se = self.section_props.y_se + self.section_props.cy

        return (x_se, y_se)

    def get_sc_p(self):
        """
        :return: Principal axis shear centre (elasticity approach) *(x11_se, y22_se)*
        :rtype: tuple(float, float)

        ::

            section = Section(geometry)
            section.calculate_geometric_properties()
            section.calculate_warping_properties()
            (x11_se, y22_se) = section.get_sc_p()
        """

        if self.section_props.x11_se is None:
            return (None, None)
        else:
            x11_se = self.section_props.x11_se
            y22_se = self.section_props.y22_se

        return (x11_se, y22_se)

    def get_sc_t(self):
        """
        :return: Centroidal axis shear centre (Trefftz's approach) *(x_st, y_st)*
        :rtype: tuple(float, float)

        ::

            section = Section(geometry)
            section.calculate_geometric_properties()
            section.calculate_warping_properties()
            (x_st, y_st) = section.get_sc_t()
        """

        if self.section_props.x_st is None:
            return (None, None)
        else:
            # add centroid location to move section back to original location
            x_st = self.section_props.x_st + self.section_props.cx
            y_st = self.section_props.y_st + self.section_props.cy

        return (x_st, y_st)

    def get_gamma(self):
        """
        :return: Warping constant
        :rtype: float

        ::

            section = Section(geometry)
            section.calculate_geometric_properties()
            section.calculate_warping_properties()
            gamma = section.get_gamma()
        """

        return self.section_props.gamma

    def get_As(self):
        """
        :return: Shear area for loading about the centroidal axis *(A_sx, A_sy)*
        :rtype: tuple(float, float)

        ::

            section = Section(geometry)
            section.calculate_geometric_properties()
            section.calculate_warping_properties()
            (A_sx, A_sy) = section.get_As()
        """

        return (self.section_props.A_sx, self.section_props.A_sy)

    def get_As_p(self):
        """
        :return: Shear area for loading about the principal bending axis *(A_s11, A_s22)*
        :rtype: tuple(float, float)

        ::

            section = Section(geometry)
            section.calculate_geometric_properties()
            section.calculate_warping_properties()
            (A_s11, A_s22) = section.get_As_p()
        """

        return (self.section_props.A_s11, self.section_props.A_s22)

    def get_beta(self):
        """
        :return: Monosymmetry constant for bending about both global axes *(beta_x_plus,
            beta_x_minus, beta_y_plus, beta_y_minus)*. The *plus* value relates to the top flange
            in compression and the *minus* value relates to the bottom flange in compression.
        :rtype: tuple(float, float, float, float)

        ::

            section = Section(geometry)
            section.calculate_geometric_properties()
            section.calculate_warping_properties()
            (beta_x_plus, beta_x_minus, beta_y_plus, beta_y_minus) = section.get_beta()
        """

        return (
            self.section_props.beta_x_plus,
            self.section_props.beta_x_minus,
            self.section_props.beta_y_plus,
            self.section_props.beta_y_minus,
        )

    def get_beta_p(self):
        """
        :return: Monosymmetry constant for bending about both principal axes *(beta_11_plus,
            beta_11_minus, beta_22_plus, beta_22_minus)*. The *plus* value relates to the top
            flange in compression and the *minus* value relates to the bottom flange in
            compression.
        :rtype: tuple(float, float, float, float)

        ::

            section = Section(geometry)
            section.calculate_geometric_properties()
            section.calculate_warping_properties()
            (beta_11_plus, beta_11_minus, beta_22_plus, beta_22_minus) = section.get_beta_p()
        """

        return (
            self.section_props.beta_11_plus,
            self.section_props.beta_11_minus,
            self.section_props.beta_22_plus,
            self.section_props.beta_22_minus,
        )

    def get_pc(self):
        """
        :return: Centroidal axis plastic centroid *(x_pc, y_pc)*
        :rtype: tuple(float, float)

        ::

            section = Section(geometry)
            section.calculate_geometric_properties()
            section.calculate_plastic_properties()
            (x_pc, y_pc) = section.get_pc()
        """

        if self.section_props.x_pc is None:
            return (None, None)
        else:
            # add centroid location to move section back to original location
            x_pc = self.section_props.x_pc + self.section_props.cx
            y_pc = self.section_props.y_pc + self.section_props.cy

        return (x_pc, y_pc)

    def get_pc_p(self):
        """
        :return: Principal bending axis plastic centroid *(x11_pc, y22_pc)*
        :rtype: tuple(float, float)

        ::

            section = Section(geometry)
            section.calculate_geometric_properties()
            section.calculate_plastic_properties()
            (x11_pc, y22_pc) = section.get_pc_p()
        """

        if self.section_props.x11_pc is None:
            return (None, None)
        else:
            # determine the position of the plastic centroid in the global axis
            (x_pc, y_pc) = fea.global_coordinate(
                self.section_props.phi,
                self.section_props.x11_pc,
                self.section_props.y22_pc,
            )

            # add centroid location to move section back to original location
            return (x_pc + self.section_props.cx, y_pc + self.section_props.cy)

    def get_s(self):
        """
        :return: Plastic section moduli about the centroidal axis *(sxx, syy)*
        :rtype: tuple(float, float)

        If material properties have been specified, returns the plastic moment :math:`M_p = f_y S`.

        ::

            section = Section(geometry)
            section.calculate_geometric_properties()
            section.calculate_plastic_properties()
            (sxx, syy) = section.get_s()
        """

        return (self.section_props.sxx, self.section_props.syy)

    def get_sp(self):
        """
        :return: Plastic section moduli about the principal bending axis *(s11, s22)*
        :rtype: tuple(float, float)

        If material properties have been specified, returns the plastic moment
        :math:`M_p = f_y S`.

        ::

            section = Section(geometry)
            section.calculate_geometric_properties()
            section.calculate_plastic_properties()
            (s11, s22) = section.get_sp()
        """

        return (self.section_props.s11, self.section_props.s22)

    def get_sf(self):
        """
        :return: Centroidal axis shape factors with respect to the top and bottom fibres
            *(sf_xx_plus, sf_xx_minus, sf_yy_plus, sf_yy_minus)*
        :rtype: tuple(float, float, float, float)

        ::

            section = Section(geometry)
            section.calculate_geometric_properties()
            section.calculate_plastic_properties()
            (sf_xx_plus, sf_xx_minus, sf_yy_plus, sf_yy_minus) = section.get_sf()
        """

        return (
            self.section_props.sf_xx_plus,
            self.section_props.sf_xx_minus,
            self.section_props.sf_yy_plus,
            self.section_props.sf_yy_minus,
        )

    def get_sf_p(self):
        """
        :return: Principal bending axis shape factors with respect to the top and bottom fibres
            *(sf_11_plus, sf_11_minus, sf_22_plus, sf_22_minus)*
        :rtype: tuple(float, float, float, float)

        ::

            section = Section(geometry)
            section.calculate_geometric_properties()
            section.calculate_plastic_properties()
            (sf_11_plus, sf_11_minus, sf_22_plus, sf_22_minus) = section.get_sf_p()
        """

        return (
            self.section_props.sf_11_plus,
            self.section_props.sf_11_minus,
            self.section_props.sf_22_plus,
            self.section_props.sf_22_minus,
        )


class PlasticSection:
    """Class for the plastic analysis of cross-sections.

    Stores the finite element geometry and material information and provides methods to compute the
    plastic section properties.

    :param section: Section object
    :type section: :class:`~sectionproperties.analysis.section.Section`

    :cvar geometry: Deep copy of the Section geometry object provided to the constructor
    :vartype geometry: :class:`~sectionproperties.pre.geometry.Geometry`
    :cvar materials: A list of material properties corresponding to various regions in the geometry
        and mesh.
    :vartype materials: list[:class:`~sectionproperties.pre.pre.Material`]
    :cvar mesh: Mesh dict returned by triangle
    :vartype mesh: dict(mesh)
    :cvar mesh_nodes: Array of node coordinates from the mesh
    :vartype mesh_nodes: :class:`numpy.ndarray`
    :cvar mesh_elements: Array of connectivities from the mesh
    :vartype mesh_elements: :class:`numpy.ndarray`
    :cvar elements: List of finite element objects describing the cross-section mesh
    :vartype elements: list[:class:`~sectionproperties.analysis.fea.Tri6`]
    :cvar f_top: Current force in the top region
    :type f_top: float
    :cvar c_top: Centroid of the force in the top region *(c_top_x, c_top_y)*
    :type c_top: list[float, float]
    :cvar c_bot: Centroid of the force in the bottom region *(c_bot_x, c_bot_y)*
    :type c_bot: list[float, float]
    """

    def __init__(
        self, geom: Union[section_geometry.Geometry, section_geometry.CompoundGeometry]
    ):
        """Inits the PlasticSection class."""
        self.geometry = geom.align_center()
        self.geometry.compile_geometry()

        # initialize variables to be defined later within calculate_plastic_force
        self.c_top = [0.0, 0.0]
        self.c_bot = [0.0, 0.0]
        self.f_top = 0.0
        self.f_bot = 0.0

    def calculate_centroid(self, elements):
        """Calculates the elastic centroid from a list of finite elements.

        :param elements: A list of Tri6 finite elements.
        :type elements: list[:class:`~sectionproperties.analysis.fea.Tri6`]
        :return: A tuple containing the x and y location of the elastic centroid.
        :rtype: tuple(float, float)
        """
        ea = 0
        qx = 0
        qy = 0

        # General case
        # loop through all the geometries
        if isinstance(self.geometry, section_geometry.CompoundGeometry):
            for geom in self.geometry.geoms:
                e = geom.material.elastic_modulus
                area = geom.calculate_area()
                cx, cy = geom.calculate_centroid()

                ea += area * e
                qx += cx * e
                qy += cy * e

        # Special case (just one geometry w/ one material)
        else:
            e = self.geometry.material.elastic_modulus
            area = self.geometry.calculate_area()
            cx, cy = self.geometry.calculate_centroid()

            ea += area * e
            qx += cx * area * e
            qy += cy * area * e

        return (qy / ea, qx, ea)

    def calculate_plastic_properties(self, section, verbose, progress=None):
        """Calculates the location of the plastic centroid with respect to the centroidal and
        principal bending axes, the plastic section moduli and shape factors and stores the results
        to the supplied :class:`~sectionproperties.analysis.section.Section` object.

        :param section: Cross section object that uses the same geometry and materials
            specified in the class constructor
        :type section: :class:`~sectionproperties.analysis.section.Section`
        :param bool verbose: If set to True, the number of iterations required for each plastic
            axis is printed to the terminal.
        """

        if progress is not None:
            task = progress.add_task(
                description="[red]Calculating plastic properties",
                total=4,
            )

        # 1) Calculate plastic properties for centroidal axis
        # calculate distances to the extreme fibres
        fibres = self.calculate_extreme_fibres(
            0
        )  # Angle = 0 ; returns bounding box Provides upper/lower bound for brentq algo

        # 1a) Calculate x-axis plastic centroid
        (y_pc, r, f, c_top, c_bot) = self.pc_algorithm(
            np.array([1, 0]), fibres[2:], 1, verbose
        )  # fibres[2:] = ymin, ymax

        self.check_convergence(r, "x-axis")
        section.section_props.y_pc = y_pc
        section.section_props.sxx = f * abs(c_top[1] - c_bot[1])

        if verbose:
            self.print_verbose(y_pc, r, "x-axis")  # Location of axis for each iteration

        if progress is not None:
            progress.update(task, advance=1)

        # 1b) Calculate y-axis plastic centroid
        (x_pc, r, f, c_top, c_bot) = self.pc_algorithm(
            np.array([0, 1]), fibres[0:2], 2, verbose
        )  # fibres[0:2] = xmin, xmax

        self.check_convergence(r, "y-axis")
        section.section_props.x_pc = x_pc
        section.section_props.syy = f * abs(c_top[0] - c_bot[0])

        if verbose:
            self.print_verbose(x_pc, r, "y-axis")  # Location of axis for each iteration

        if progress is not None:
            progress.update(task, advance=1)

        # 2) Calculate plastic properties for principal axis
        # convert principal axis angle to radians
        angle = section.section_props.phi * np.pi / 180

        # unit vectors in the axis directions
        ux = np.array([np.cos(angle), np.sin(angle)])  # Unit vectors
        uy = np.array([-np.sin(angle), np.cos(angle)])  # Unit vectors

        # calculate distances to the extreme fibres in the principal axis
        fibres = self.calculate_extreme_fibres(section.section_props.phi)

        # 2a) Calculate 11-axis plastic centroid
        (y22_pc, r, f, c_top, c_bot) = self.pc_algorithm(
            ux, fibres[2:], 1, verbose
        )  # ux

        # calculate the centroids in the principal coordinate system
        c_top_p = fea.principal_coordinate(
            section.section_props.phi, c_top[0], c_top[1]
        )
        c_bot_p = fea.principal_coordinate(
            section.section_props.phi, c_bot[0], c_bot[1]
        )

        self.check_convergence(r, "11-axis")
        section.section_props.y22_pc = y22_pc
        section.section_props.s11 = f * abs(c_top_p[1] - c_bot_p[1])

        if verbose:
            self.print_verbose(y22_pc, r, "11-axis")

        if progress is not None:
            progress.update(task, advance=1)

        # 2b) Calculate 22-axis plastic centroid
        (x11_pc, r, f, c_top, c_bot) = self.pc_algorithm(
            uy, fibres[0:2], 2, verbose
        )  # uy

        # calculate the centroids in the principal coordinate system
        c_top_p = fea.principal_coordinate(
            section.section_props.phi, c_top[0], c_top[1]
        )
        c_bot_p = fea.principal_coordinate(
            section.section_props.phi, c_bot[0], c_bot[1]
        )

        self.check_convergence(r, "22-axis")
        section.section_props.x11_pc = x11_pc
        section.section_props.s22 = f * abs(c_top_p[0] - c_bot_p[0])

        if verbose:
            self.print_verbose(x11_pc, r, "22-axis")

        if progress is not None:
            progress.update(task, advance=1)

        # if there are no materials specified, calculate shape factors
        if list(set(section.materials)) == [pre.DEFAULT_MATERIAL]:
            section.section_props.sf_xx_plus = (
                section.section_props.sxx / section.section_props.zxx_plus
            )
            section.section_props.sf_xx_minus = (
                section.section_props.sxx / section.section_props.zxx_minus
            )
            section.section_props.sf_yy_plus = (
                section.section_props.syy / section.section_props.zyy_plus
            )
            section.section_props.sf_yy_minus = (
                section.section_props.syy / section.section_props.zyy_minus
            )

            section.section_props.sf_11_plus = (
                section.section_props.s11 / section.section_props.z11_plus
            )
            section.section_props.sf_11_minus = (
                section.section_props.s11 / section.section_props.z11_minus
            )
            section.section_props.sf_22_plus = (
                section.section_props.s22 / section.section_props.z22_plus
            )
            section.section_props.sf_22_minus = (
                section.section_props.s22 / section.section_props.z22_minus
            )

        if progress is not None:
            progress.update(
                task,
                description="[bold green]:white_check_mark: Plastic analysis complete",
            )

    def check_convergence(self, root_result, axis):
        """Checks that the function solver converged and if not, raises a helpful error.

        :param root_result: Result object from the root finder
        :type root_result: :class:`scipy.optimize.RootResults`
        :param string axis: Axis being considered by the function solver
        :raises RuntimeError: If the function solver did not converge
        """

        if not root_result.converged:
            msg = "Plastic centroid calculation about the {0}".format(axis)
            msg += " failed. Contact robbie.vanleeuwen@gmail.com with your"
            msg += " analysis parameters. Termination flag: {0}".format(
                root_result.flag
            )

            raise RuntimeError(msg)

    def print_verbose(self, d, root_result, axis):
        """Prints information related to the function solver convergence to the terminal.

        :param float d: Location of the plastic centroid axis
        :param root_result: Result object from the root finder
        :type root_result: :class:`scipy.optimize.RootResults`
        :param string axis: Axis being considered by the function solver
        """

        msg = "---{0} plastic centroid calculation converged at ".format(axis)
        msg += "{0:.5e} in {1} iterations.".format(d, root_result.iterations)
        print(msg)

    def calculate_extreme_fibres(self, angle):
        """Calculates the locations of the extreme fibres along and perpendicular to the axis
        specified by 'angle' using the elements stored in `self.elements`.

        :param float angle: Angle (in degrees) along which to calculate the extreme fibre locations
        :return: The location of the extreme fibres parallel (u) and perpendicular (v) to the axis
            *(u_min, u_max, v_min, v_max)*
        :rtype: tuple(float, float, float, float)
        """

        # loop through all nodes in the mesh
        for (i, pt) in enumerate(self.geometry.points):
            # determine the coordinate of the point wrt the axis
            (u, v) = fea.principal_coordinate(angle, pt[0], pt[1])

            # initialise min, max variables
            if i == 0:
                u_min = u
                u_max = u
                v_min = v
                v_max = v

            # update the mins and maxes where necessary
            u_min = min(u_min, u)
            u_max = max(u_max, u)
            v_min = min(v_min, v)
            v_max = max(v_max, v)

        return (u_min, u_max, v_min, v_max)

    def evaluate_force_eq(self, d, u, u_p, verbose):
        """Given a distance *d* from the centroid to an axis (defined by unit vector *u*), creates
        a mesh including the new and axis and calculates the force equilibrium. The resultant
        force, as a ratio of the total force, is returned.

        :param float d: Distance from the centroid to current axis
        :param u: Unit vector defining the direction of the axis
        :type u: :class:`numpy.ndarray`
        :param u_p: Unit vector perpendicular to the direction of the axis
        :type u_p: :class:`numpy.ndarray`
        :param bool verbose: If set to True, the number of iterations required for each plastic
            axis is printed to the terminal.
        :return: The force equilibrium norm
        :rtype: float
        """

        p = np.array(
            [d * u_p[0], d * u_p[1]]
        )  # p finding a point on the axis by scaling the perpendicular

        # calculate force equilibrium
        (f_top, f_bot) = self.calculate_plastic_force(u, p)

        # calculate the force norm
        f_norm = (f_top - f_bot) / (f_top + f_bot)  # Going down to zero

        # print verbose results
        if verbose:
            print("d = {0}; f_norm = {1}".format(d, f_norm))

        # return the force norm
        return f_norm  # This is the result that is the target for the root finding algorithm

    def pc_algorithm(self, u, dlim, axis, verbose):
        """An algorithm used for solving for the location of the plastic centroid. The algorithm
        searches for the location of the axis, defined by unit vector *u* and within the section
        depth, that satisfies force equilibrium.

        :param u: Unit vector defining the direction of the axis
        :type u: :class:`numpy.ndarray`
        :param dlim: List [dmax, dmin] containing the distances from the centroid to the extreme
            fibres perpendicular to the axis
        :type dlim: list[float, float]
        :param int axis: The current axis direction: 1 (e.g. x or 11) or 2 (e.g. y or 22)
        :param bool verbose: If set to True, the number of iterations required for each plastic
            axis is printed to the terminal.
        :return: The distance to the plastic centroid axis *d*, the result object *r*, the force in
            the top of the section *f_top* and the location of the centroids of the top and bottom
            areas *c_top* and *c_bottom*
        :rtype: tuple(float, :class:`scipy.optimize.RootResults`, float, list[float, float],
            list[float, float])
        """
        # calculate vector perpendicular to u
        if axis == 1:
            u_p = np.array([-u[1], u[0]])
        else:
            u_p = np.array([u[1], -u[0]])

        a = dlim[0]  # Upper and lower bound for algorithm
        b = dlim[1]  # Upper and lower bound for algorithm

        (
            d,
            r,
        ) = brentq(  # d = neutral axis depth, measured from the origin; r is the convegence indicator
            self.evaluate_force_eq,
            a,
            b,
            args=(u, u_p, verbose),
            full_output=True,
            disp=False,  # Unit vector w/ unit vector perpendicular
            xtol=1e-6,
            rtol=1e-6,
        )
        return (d, r, self.f_top, self.c_top, self.c_bot)

    def calculate_plastic_force(
        self, u: np.ndarray, p: np.ndarray
    ) -> Tuple[float, float]:
        """Sums the forces above and below the axis defined by unit vector *u* and point *p*. Also
        returns the force centroid of the forces above and below the axis.

        :param elements: A list of Tri6 finite elements.
        :type elements: list[:class:`~sectionproperties.analysis.fea.Tri6`]
        :param u: Unit vector defining the direction of the axis
        :type u: :class:`numpy.ndarray`
        :param p: Point on the axis
        :type p: :class:`numpy.ndarray`
        :return: Force in the top and bottom areas *(f_top, f_bot)*
        :rtype: tuple(float, float)
        """
        # initialise variables
        (f_top, f_bot) = (0, 0)
        (ea_top, ea_bot) = (0, 0)
        (qx_top, qx_bot) = (0, 0)
        (qy_top, qy_bot) = (0, 0)

        top_geoms, bot_geoms = self.geometry.split_section(point_i=p, vector=u)

        if top_geoms:
            for top_geom in top_geoms:
                e = top_geom.material.elastic_modulus
                f_y = top_geom.material.yield_strength
                area_top = top_geom.calculate_area()
                ea_top += e * area_top
                cx, cy = top_geom.calculate_centroid()
                qx_top += cy * area_top
                qy_top += cx * area_top
                f_top += f_y * area_top

        if bot_geoms:
            for bot_geom in bot_geoms:
                e = bot_geom.material.elastic_modulus
                f_y = bot_geom.material.yield_strength
                area_bot = bot_geom.calculate_area()
                ea_bot += e * area_bot
                cx, cy = bot_geom.calculate_centroid()
                qx_bot += cy * area_bot
                qy_bot += cx * area_bot
                f_bot += f_y * area_bot

        try:
            self.c_top = [qy_top / ea_top, qx_top / ea_top]
            self.f_top = f_top
        except ZeroDivisionError:
            self.c_top = [0, 0]
            self.f_top = 0

        try:
            self.c_bot = [qy_bot / ea_bot, qx_bot / ea_bot]
        except ZeroDivisionError:
            self.c_bot = [0, 0]

        return (f_top, f_bot)


class StressPost:
    """Class for post-processing finite element stress results.

    A StressPost object is created when a stress analysis is carried out and is returned as an
    object to allow post-processing of the results. The StressPost object creates a deep copy of
    the MaterialGroups within the cross-section to allow the calculation of stresses for each
    material. Methods for post-processing the calculated stresses are provided.

    :param section: Cross section object for stress calculation
    :type section: :class:`~sectionproperties.analysis.section.Section`

    :cvar section: Cross section object for stress calculation
    :vartype section: :class:`~sectionproperties.analysis.section.Section`
    :cvar material_groups: A deep copy of the `section` material groups to allow a new stress
        analysis
    :vartype material_groups: list[:class:`~sectionproperties.pre.pre.MaterialGroup`]
    """

    def __init__(self, section):
        """Inits the StressPost class."""

        self.section = section

        # make a deep copy of the material groups to the StressPost object such that stress results
        # can be saved to a new material group
        self.material_groups = copy.deepcopy(section.material_groups)

    def plot_stress_contour(self, sigs, title, cmap, normalize, **kwargs):
        """Plots filled stress contours over the finite element mesh.

        :param sigs: List of nodal stress values for each material
        :type sigs: list[:class:`numpy.ndarray`]
        :param string title: Plot title
        :param string cmap: Matplotlib color map.
        :param bool normalize: If set to true, the CenteredNorm is used to scale the colormap.
            If set to false, the default linear scaling is used.
        :param \**kwargs: Passed to :func:`~sectionproperties.post.post.plotting_context`

        :return: Matplotlib axe object
        :rtype: :class:`matplotlib.axes`
        """

        # create plot and setup the plot
        with post.plotting_context(title=title, **kwargs) as (fig, ax):
            # set up the colormap
            cmap = cm.get_cmap(name=cmap)

            # create triangulation
            triang = tri.Triangulation(
                self.section.mesh_nodes[:, 0],
                self.section.mesh_nodes[:, 1],
                self.section.mesh_elements[:, 0:3],
            )

            # determine minimum and maximum stress values for the contour list
            sig_min = min([min(x) for x in sigs])
            sig_max = max([max(x) for x in sigs])

            v = np.linspace(sig_min, sig_max, 15, endpoint=True)

            if np.isclose(v[0], v[-1], atol=1e-12):
                v = 15
                ticks = None
            else:
                ticks = v

            norm = None
            if normalize:
                norm = CenteredNorm()

            # plot the filled contour, looping through the materials
            for (i, sig) in enumerate(sigs):
                # create and set the mask for the current material
                mask_array = np.ones(len(self.section.elements), dtype=bool)
                mask_array[self.material_groups[i].el_ids] = False
                triang.set_mask(mask_array)

                # plot the filled contour
                trictr = ax.tricontourf(triang, sig, v, cmap=cmap, norm=norm)

            # display the colourbar
            divider = make_axes_locatable(ax)
            cax = divider.append_axes("right", size="5%", pad=0.1)

            fig.colorbar(trictr, label="Stress", format="%.4e", ticks=ticks, cax=cax)

            # plot the finite element mesh
            self.section.plot_mesh(materials=False, **dict(kwargs, ax=ax))

        return ax

    def plot_stress_vector(self, sigxs, sigys, title, cmap, normalize, **kwargs):
        r"""Plots stress vectors over the finite element mesh.

        :param sigxs: List of x-components of the nodal stress values for each material
        :type sigxs: list[:class:`numpy.ndarray`]
        :param sigys: List of y-components of the nodal stress values for each material
        :type sigys: list[:class:`numpy.ndarray`]
        :param string title: Plot title
        :param string cmap: Matplotlib color map.
        :param bool normalize: If set to true, the CenteredNorm is used to scale the colormap.
            If set to false, the default linear scaling is used.
        :param \**kwargs: Passed to :func:`~sectionproperties.post.post.plotting_context`

        :return: Matplotlib axes object
        :rtype: :class:`matplotlib.axes`
        """

        # create plot and setup the plot
        with post.plotting_context(title=title, **kwargs) as (fig, ax):
            # set up the colormap
            cmap = cm.get_cmap(name=cmap)

            # initialise quiver plot list max scale
            quiv_list = []
            max_scale = 0

            norm = None
            if normalize:
                norm = CenteredNorm()

            # plot the vectors
            for (i, sigx) in enumerate(sigxs):
                sigy = sigys[i]

                # scale the colour with respect to the magnitude of the vector
                c = np.hypot(sigx, sigy)

                quiv = ax.quiver(
                    self.section.mesh_nodes[:, 0],
                    self.section.mesh_nodes[:, 1],
                    sigx,
                    sigy,
                    c,
                    cmap=cmap,
                    norm=norm,
                )

                # get the scale and store the max value
                quiv._init()
                max_scale = max(max_scale, quiv.scale)
                quiv_list.append(quiv)

                # update the colormap values
                if i == 0:
                    c_min = min(c)
                    c_max = max(c)
                else:
                    c_min = min(c_min, min(c))
                    c_max = max(c_max, max(c))

            # apply the scale
            for quiv_plot in quiv_list:
                quiv_plot.scale = max_scale

            # apply the colourbar
            v1 = np.linspace(c_min, c_max, 15, endpoint=True)
            divider = make_axes_locatable(ax)
            cax = divider.append_axes("right", size="5%", pad=0.1)

            fig.colorbar(quiv, label="Stress", format="%.4e", ticks=v1, cax=cax)

            # plot the finite element mesh
            self.section.plot_mesh(materials=False, **dict(kwargs, ax=ax))

        return ax

    def get_stress(self):
        r"""Returns the stresses within each material belonging to the current
        :class:`~sectionproperties.analysis.section.StressPost` object.

        :return: A list of dictionaries containing the cross-section stresses for each material.
        :rtype: list[dict]

        A dictionary is returned for each material in the cross-section, containing the following
        keys and values:

        * *'Material'*: Material name
        * *'sig_zz_n'*: Normal stress :math:`\sigma_{zz,N}` resulting from the axial load :math:`N`
        * *'sig_zz_mxx'*: Normal stress :math:`\sigma_{zz,Mxx}` resulting from the bending moment
          :math:`M_{xx}`
        * *'sig_zz_myy'*: Normal stress :math:`\sigma_{zz,Myy}` resulting from the bending moment
          :math:`M_{yy}`
        * *'sig_zz_m11'*: Normal stress :math:`\sigma_{zz,M11}` resulting from the bending moment
          :math:`M_{11}`
        * *'sig_zz_m22'*: Normal stress :math:`\sigma_{zz,M22}` resulting from the bending moment
          :math:`M_{22}`
        * *'sig_zz_m'*: Normal stress :math:`\sigma_{zz,\Sigma M}` resulting from all bending
          moments
        * *'sig_zx_mzz'*: *x*-component of the shear stress :math:`\sigma_{zx,Mzz}` resulting from
          the torsion moment
        * *'sig_zy_mzz'*: *y*-component of the shear stress :math:`\sigma_{zy,Mzz}` resulting from
          the torsion moment
        * *'sig_zxy_mzz'*: Resultant shear stress :math:`\sigma_{zxy,Mzz}` resulting from the
          torsion moment
        * *'sig_zx_vx'*: *x*-component of the shear stress :math:`\sigma_{zx,Vx}` resulting from
          the shear force :math:`V_{x}`
        * *'sig_zy_vx'*: *y*-component of the shear stress :math:`\sigma_{zy,Vx}` resulting from
          the shear force :math:`V_{x}`
        * *'sig_zxy_vx'*: Resultant shear stress :math:`\sigma_{zxy,Vx}` resulting from the shear
          force :math:`V_{x}`
        * *'sig_zx_vy'*: *x*-component of the shear stress :math:`\sigma_{zx,Vy}` resulting from
          the shear force :math:`V_{y}`
        * *'sig_zy_vy'*: *y*-component of the shear stress :math:`\sigma_{zy,Vy}` resulting from
          the shear force :math:`V_{y}`
        * *'sig_zxy_vy'*: Resultant shear stress :math:`\sigma_{zxy,Vy}` resulting from the shear
          force :math:`V_{y}`
        * *'sig_zx_v'*: *x*-component of the shear stress :math:`\sigma_{zx,\Sigma V}` resulting
          from all shear forces
        * *'sig_zy_v'*: *y*-component of the shear stress :math:`\sigma_{zy,\Sigma V}` resulting
          from all shear forces
        * *'sig_zxy_v'*: Resultant shear stress :math:`\sigma_{zxy,\Sigma V}` resulting from all
          shear forces
        * *'sig_zz'*: Combined normal stress :math:`\sigma_{zz}` resulting from all actions
        * *'sig_zx'*: *x*-component of the shear stress :math:`\sigma_{zx}` resulting from all
          actions
        * *'sig_zy'*: *y*-component of the shear stress :math:`\sigma_{zy}` resulting from all
          actions
        * *'sig_zxy'*: Resultant shear stress :math:`\sigma_{zxy}` resulting from all actions
        * *'sig_1'*: Major principal stress :math:`\sigma_{1}` resulting from all actions
        * *'sig_3'*: Minor principal stress :math:`\sigma_{3}` resulting from all actions
        * *'sig_vm'*: von Mises stress :math:`\sigma_{vM}` resulting from all actions

        The following example returns stresses for each material within a composite section, note
        that a result is generated for each node in the mesh for all materials irrespective of
        whether the materials exists at that point or not.

        ::

            import sectionproperties.pre.library.steel_sections as steel_sections
            from sectionproperties.analysis.section import Section

            geometry = steel_sections.angle_section(d=150, b=90, t=12, r_r=10, r_t=5, n_r=8)
            geometry.create_mesh(mesh_sizes=[20])
            section = Section(geometry)

            section.calculate_geometric_properties()
            section.calculate_warping_properties()
            stress_post = section.calculate_stress(
                N=50e3, Mxx=-5e6, M22=2.5e6, Mzz=0.5e6, Vx=10e3, Vy=5e3
            )
            stresses = stress_post.get_stress()

            print("Number of nodes: {0}".format(section.num_nodes))

            for stress in stresses:
                print('Material: {0}'.format(stress['Material']))
                print('List Size: {0}'.format(len(stress['sig_zz_n'])))
                print('Normal Stresses: {0}'.format(stress['sig_zz_n']))
                print('von Mises Stresses: {0}'.format(stress['sig_vm']))

        ::

            $ Number of nodes: 2465

            $ Material: Timber
            $ List Size: 2465
            $ Normal Stresses: [0.76923077 0.76923077 0.76923077 ... 0.76923077 0.76923077 0.76923077]
            $ von Mises Stresses: [7.6394625  5.38571866 3.84784964 ... 3.09532948 3.66992556 2.81976647]

            $ Material: Steel
            $ List Size: 2465
            $ Normal Stresses: [19.23076923 0. 0. ... 0. 0. 0.]
            $ von Mises Stresses: [134.78886419 0. 0. ... 0. 0. 0.]
        """

        stress = []

        for group in self.material_groups:
            stress.append(
                {
                    "Material": group.material.name,
                    "sig_zz_n": group.stress_result.sig_zz_n,
                    "sig_zz_mxx": group.stress_result.sig_zz_mxx,
                    "sig_zz_myy": group.stress_result.sig_zz_myy,
                    "sig_zz_m11": group.stress_result.sig_zz_m11,
                    "sig_zz_m22": group.stress_result.sig_zz_m22,
                    "sig_zz_m": group.stress_result.sig_zz_m,
                    "sig_zx_mzz": group.stress_result.sig_zx_mzz,
                    "sig_zy_mzz": group.stress_result.sig_zy_mzz,
                    "sig_zxy_mzz": group.stress_result.sig_zxy_mzz,
                    "sig_zx_vx": group.stress_result.sig_zx_vx,
                    "sig_zy_vx": group.stress_result.sig_zy_vx,
                    "sig_zxy_vx": group.stress_result.sig_zxy_vx,
                    "sig_zx_vy": group.stress_result.sig_zx_vy,
                    "sig_zy_vy": group.stress_result.sig_zy_vy,
                    "sig_zxy_vy": group.stress_result.sig_zxy_vy,
                    "sig_zx_v": group.stress_result.sig_zx_v,
                    "sig_zy_v": group.stress_result.sig_zy_v,
                    "sig_zxy_v": group.stress_result.sig_zxy_v,
                    "sig_zz": group.stress_result.sig_zz,
                    "sig_zx": group.stress_result.sig_zx,
                    "sig_zy": group.stress_result.sig_zy,
                    "sig_zxy": group.stress_result.sig_zxy,
                    "sig_1": group.stress_result.sig_1,
                    "sig_3": group.stress_result.sig_3,
                    "sig_vm": group.stress_result.sig_vm,
                }
            )

        return stress

    def plot_stress_n_zz(
        self,
        title=r"Stress Contour Plot - $\sigma_{zz,N}$",
        cmap="coolwarm",
        normalize=True,
        **kwargs,
    ):
        r"""Produces a contour plot of the normal stress :math:`\sigma_{zz,N}` resulting from the
        axial load :math:`N`.

        :param string title: Plot title
        :param string cmap: Matplotlib color map.
        :param bool normalize: If set to true, the CenteredNorm is used to scale the colormap.
            If set to false, the default linear scaling is used.
        :param \**kwargs: Passed to :func:`~sectionproperties.post.post.plotting_context`

        :return: Matplotlib axes object
        :rtype: :class:`matplotlib.axes`

        The following example plots the normal stress within a 150x90x12 UA section resulting from
        an axial force of 10 kN::

            import sectionproperties.pre.library.steel_sections as steel_sections
            from sectionproperties.analysis.section import Section

            geometry = steel_sections.angle_section(d=150, b=90, t=12, r_r=10, r_t=5, n_r=8)
            geometry.create_mesh(mesh_sizes=[20])
            section = Section(geometry)

            section.calculate_geometric_properties()
            section.calculate_warping_properties()
            stress_post = section.calculate_stress(N=10e3)

            stress_post.plot_stress_n_zz()

        ..  figure:: ../images/stress/stress_n_zz.png
            :align: center
            :scale: 75 %

            Contour plot of the axial stress.
        """

        sigs = []

        for group in self.material_groups:
            sigs.append(group.stress_result.sig_zz_n)

        return self.plot_stress_contour(sigs, title, cmap, normalize, **kwargs)

    def plot_stress_mxx_zz(
        self,
        title=r"Stress Contour Plot - $\sigma_{zz,Mxx}$",
        cmap="coolwarm",
        normalize=True,
        **kwargs,
    ):
        r"""Produces a contour plot of the normal stress :math:`\sigma_{zz,Mxx}` resulting from the
        bending moment :math:`M_{xx}`.

        :param string title: Plot title
        :param string cmap: Matplotlib color map.
        :param bool normalize: If set to true, the CenteredNorm is used to scale the colormap.
            If set to false, the default linear scaling is used.
        :param \**kwargs: Passed to :func:`~sectionproperties.post.post.plotting_context`

        :return: Matplotlib axes object
        :rtype: :class:`matplotlib.axes`

        The following example plots the normal stress within a 150x90x12 UA section resulting from
        a bending moment about the x-axis of 5 kN.m::

            import sectionproperties.pre.library.steel_sections as steel_sections
            from sectionproperties.analysis.section import Section

            geometry = steel_sections.angle_section(d=150, b=90, t=12, r_r=10, r_t=5, n_r=8)
            geometry.create_mesh(mesh_sizes=[20])
            section = Section(geometry)

            section.calculate_geometric_properties()
            section.calculate_warping_properties()
            stress_post = section.calculate_stress(Mxx=5e6)

            stress_post.plot_stress_mxx_zz()

        ..  figure:: ../images/stress/stress_mxx_zz.png
            :align: center
            :scale: 75 %

            Contour plot of the bending stress.
        """

        sigs = []

        for group in self.material_groups:
            sigs.append(group.stress_result.sig_zz_mxx)

        return self.plot_stress_contour(sigs, title, cmap, normalize, **kwargs)

    def plot_stress_myy_zz(
        self,
        title=r"Stress Contour Plot - $\sigma_{zz,Myy}$",
        cmap="coolwarm",
        normalize=True,
        **kwargs,
    ):
        r"""Produces a contour plot of the normal stress :math:`\sigma_{zz,Myy}` resulting from the
        bending moment :math:`M_{yy}`.

        :param string title: Plot title
        :param string cmap: Matplotlib color map.
        :param bool normalize: If set to true, the CenteredNorm is used to scale the colormap.
            If set to false, the default linear scaling is used.
        :param \**kwargs: Passed to :func:`~sectionproperties.post.post.plotting_context`

        :return: Matplotlib axes object
        :rtype: :class:`matplotlib.axes`

        The following example plots the normal stress within a 150x90x12 UA section resulting from
        a bending moment about the y-axis of 2 kN.m::

            import sectionproperties.pre.library.steel_sections as steel_sections
            from sectionproperties.analysis.section import Section

            geometry = steel_sections.angle_section(d=150, b=90, t=12, r_r=10, r_t=5, n_r=8)
            geometry.create_mesh(mesh_sizes=[20])
            section = Section(geometry)

            section.calculate_geometric_properties()
            section.calculate_warping_properties()
            stress_post = section.calculate_stress(Myy=2e6)

            stress_post.plot_stress_myy_zz()

        ..  figure:: ../images/stress/stress_myy_zz.png
            :align: center
            :scale: 75 %

            Contour plot of the bending stress.
        """

        sigs = []

        for group in self.material_groups:
            sigs.append(group.stress_result.sig_zz_myy)

        return self.plot_stress_contour(sigs, title, cmap, normalize, **kwargs)

    def plot_stress_m11_zz(
        self,
        title=r"Stress Contour Plot - $\sigma_{zz,M11}$",
        cmap="coolwarm",
        normalize=True,
        **kwargs,
    ):
        r"""Produces a contour plot of the normal stress :math:`\sigma_{zz,M11}` resulting from the
        bending moment :math:`M_{11}`.

        :param string title: Plot title
        :param string cmap: Matplotlib color map.
        :param bool normalize: If set to true, the CenteredNorm is used to scale the colormap.
            If set to false, the default linear scaling is used.
        :param \**kwargs: Passed to :func:`~sectionproperties.post.post.plotting_context`

        :return: Matplotlib axes object
        :rtype: :class:`matplotlib.axes`

        The following example plots the normal stress within a 150x90x12 UA section resulting from
        a bending moment about the 11-axis of 5 kN.m::

            import sectionproperties.pre.library.steel_sections as steel_sections
            from sectionproperties.analysis.section import Section

            geometry = steel_sections.angle_section(d=150, b=90, t=12, r_r=10, r_t=5, n_r=8)
            geometry.create_mesh(mesh_sizes=[20])
            section = Section(geometry)

            section.calculate_geometric_properties()
            section.calculate_warping_properties()
            stress_post = section.calculate_stress(M11=5e6)

            stress_post.plot_stress_m11_zz()

        ..  figure:: ../images/stress/stress_m11_zz.png
            :align: center
            :scale: 75 %

            Contour plot of the bending stress.
        """

        sigs = []

        for group in self.material_groups:
            sigs.append(group.stress_result.sig_zz_m11)

        return self.plot_stress_contour(sigs, title, cmap, normalize, **kwargs)

    def plot_stress_m22_zz(
        self,
        title=r"Stress Contour Plot - $\sigma_{zz,M22}$",
        cmap="coolwarm",
        normalize=True,
        **kwargs,
    ):
        r"""Produces a contour plot of the normal stress :math:`\sigma_{zz,M22}` resulting from the
        bending moment :math:`M_{22}`.

        :param string title: Plot title
        :param string cmap: Matplotlib color map.
        :param bool normalize: If set to true, the CenteredNorm is used to scale the colormap.
            If set to false, the default linear scaling is used.
        :param \**kwargs: Passed to :func:`~sectionproperties.post.post.plotting_context`

        :return: Matplotlib axes object
        :rtype: :class:`matplotlib.axes`

        The following example plots the normal stress within a 150x90x12 UA section resulting from
        a bending moment about the 22-axis of 2 kN.m::

            import sectionproperties.pre.library.steel_sections as steel_sections
            from sectionproperties.analysis.section import Section

            geometry = steel_sections.angle_section(d=150, b=90, t=12, r_r=10, r_t=5, n_r=8)
            geometry.create_mesh(mesh_sizes=[20])
            section = Section(geometry)

            section.calculate_geometric_properties()
            section.calculate_warping_properties()
            stress_post = section.calculate_stress(M22=5e6)

            stress_post.plot_stress_m22_zz()

        ..  figure:: ../images/stress/stress_m22_zz.png
            :align: center
            :scale: 75 %

            Contour plot of the bending stress.
        """

        sigs = []

        for group in self.material_groups:
            sigs.append(group.stress_result.sig_zz_m22)

        return self.plot_stress_contour(sigs, title, cmap, normalize, **kwargs)

    def plot_stress_m_zz(
        self,
        title=r"Stress Contour Plot - $\sigma_{zz,\Sigma M}$",
        cmap="coolwarm",
        normalize=True,
        **kwargs,
    ):
        r"""Produces a contour plot of the normal stress :math:`\sigma_{zz,\Sigma M}` resulting from
        all bending moments :math:`M_{xx} + M_{yy} + M_{11} + M_{22}`.

        :param string title: Plot title
        :param string cmap: Matplotlib color map.
        :param bool normalize: If set to true, the CenteredNorm is used to scale the colormap.
            If set to false, the default linear scaling is used.
        :param \**kwargs: Passed to :func:`~sectionproperties.post.post.plotting_context`

        :return: Matplotlib axes object
        :rtype: :class:`matplotlib.axes`

        The following example plots the normal stress within a 150x90x12 UA section resulting from
        a bending moment about the x-axis of 5 kN.m, a bending moment about the y-axis of 2 kN.m
        and a bending moment of 3 kN.m about the 11-axis::

            import sectionproperties.pre.library.steel_sections as steel_sections
            from sectionproperties.analysis.section import Section

            geometry = steel_sections.angle_section(d=150, b=90, t=12, r_r=10, r_t=5, n_r=8)
            geometry.create_mesh(mesh_sizes=[20])
            section = Section(geometry)

            section.calculate_geometric_properties()
            section.calculate_warping_properties()
            stress_post = section.calculate_stress(Mxx=5e6, Myy=2e6, M11=3e6)

            stress_post.plot_stress_m_zz()

        ..  figure:: ../images/stress/stress_m_zz.png
            :align: center
            :scale: 75 %

            Contour plot of the bending stress.
        """

        sigs = []

        for group in self.material_groups:
            sigs.append(group.stress_result.sig_zz_m)

        return self.plot_stress_contour(sigs, title, cmap, normalize, **kwargs)

    def plot_stress_mzz_zx(
        self,
        title=r"Stress Contour Plot - $\sigma_{zx,Mzz}$",
        cmap="coolwarm",
        normalize=True,
        **kwargs,
    ):
        r"""Produces a contour plot of the *x*-component of the shear stress :math:`\sigma_{zx,Mzz}`
        resulting from the torsion moment :math:`M_{zz}`.

        :param string title: Plot title
        :param string cmap: Matplotlib color map.
        :param bool normalize: If set to true, the CenteredNorm is used to scale the colormap.
            If set to false, the default linear scaling is used.
        :param \**kwargs: Passed to :func:`~sectionproperties.post.post.plotting_context`

        :return: Matplotlib axes object
        :rtype: :class:`matplotlib.axes`

        The following example plots the x-component of the shear stress within a 150x90x12 UA
        section resulting from a torsion moment of 1 kN.m::

            import sectionproperties.pre.library.steel_sections as steel_sections
            from sectionproperties.analysis.section import Section

            geometry = steel_sections.angle_section(d=150, b=90, t=12, r_r=10, r_t=5, n_r=8)
            geometry.create_mesh(mesh_sizes=[20])
            section = Section(geometry)

            section.calculate_geometric_properties()
            section.calculate_warping_properties()
            stress_post = section.calculate_stress(Mzz=1e6)

            stress_post.plot_stress_mzz_zx()

        ..  figure:: ../images/stress/stress_mzz_zx.png
            :align: center
            :scale: 75 %

            Contour plot of the shear stress.
        """

        sigs = []

        for group in self.material_groups:
            sigs.append(group.stress_result.sig_zx_mzz)

        return self.plot_stress_contour(sigs, title, cmap, normalize, **kwargs)

    def plot_stress_mzz_zy(
        self,
        title=r"Stress Contour Plot - $\sigma_{zy,Mzz}$",
        cmap="coolwarm",
        normalize=True,
        **kwargs,
    ):
        r"""Produces a contour plot of the *y*-component of the shear stress :math:`\sigma_{zy,Mzz}`
        resulting from the torsion moment :math:`M_{zz}`.

        :param string title: Plot title
        :param string cmap: Matplotlib color map.
        :param bool normalize: If set to true, the CenteredNorm is used to scale the colormap.
            If set to false, the default linear scaling is used.
        :param \**kwargs: Passed to :func:`~sectionproperties.post.post.plotting_context`

        :return: Matplotlib axes object
        :rtype: :class:`matplotlib.axes`

        The following example plots the y-component of the shear stress within a 150x90x12 UA
        section resulting from a torsion moment of 1 kN.m::

            import sectionproperties.pre.library.steel_sections as steel_sections
            from sectionproperties.analysis.section import Section

            geometry = steel_sections.angle_section(d=150, b=90, t=12, r_r=10, r_t=5, n_r=8)
            geometry.create_mesh(mesh_sizes=[20])
            section = Section(geometry)

            section.calculate_geometric_properties()
            section.calculate_warping_properties()
            stress_post = section.calculate_stress(Mzz=1e6)

            stress_post.plot_stress_mzz_zy()

        ..  figure:: ../images/stress/stress_mzz_zy.png
            :align: center
            :scale: 75 %

            Contour plot of the shear stress.
        """

        sigs = []

        for group in self.material_groups:
            sigs.append(group.stress_result.sig_zy_mzz)

        return self.plot_stress_contour(sigs, title, cmap, normalize, **kwargs)

    def plot_stress_mzz_zxy(
        self,
        title=r"Stress Contour Plot - $\sigma_{zxy,Mzz}$",
        cmap="coolwarm",
        normalize=True,
        **kwargs,
    ):
        r"""Produces a contour plot of the resultant shear stress :math:`\sigma_{zxy,Mzz}` resulting
        from the torsion moment :math:`M_{zz}`.

        :param string title: Plot title
        :param string cmap: Matplotlib color map.
        :param bool normalize: If set to true, the CenteredNorm is used to scale the colormap.
            If set to false, the default linear scaling is used.
        :param \**kwargs: Passed to :func:`~sectionproperties.post.post.plotting_context`

        :return: Matplotlib axes object
        :rtype: :class:`matplotlib.axes`

        The following example plots a contour of the resultant shear stress within a 150x90x12 UA
        section resulting from a torsion moment of 1 kN.m::

            import sectionproperties.pre.library.steel_sections as steel_sections
            from sectionproperties.analysis.section import Section

            geometry = steel_sections.angle_section(d=150, b=90, t=12, r_r=10, r_t=5, n_r=8)
            geometry.create_mesh(mesh_sizes=[20])
            section = Section(geometry)

            section.calculate_geometric_properties()
            section.calculate_warping_properties()
            stress_post = section.calculate_stress(Mzz=1e6)

            stress_post.plot_stress_mzz_zxy()

        ..  figure:: ../images/stress/stress_mzz_zxy.png
            :align: center
            :scale: 75 %

            Contour plot of the shear stress.
        """

        sigs = []

        for group in self.material_groups:
            sigs.append(group.stress_result.sig_zxy_mzz)

        return self.plot_stress_contour(sigs, title, cmap, normalize, **kwargs)

    def plot_vector_mzz_zxy(
        self,
        title=r"Stress Vector Plot - $\sigma_{zxy,Mzz}$",
        cmap="YlOrBr",
        normalize=False,
        **kwargs,
    ):
        r"""Produces a vector plot of the resultant shear stress :math:`\sigma_{zxy,Mzz}` resulting
        from the torsion moment :math:`M_{zz}`.

        :param string title: Plot title
        :param string cmap: Matplotlib color map.
        :param bool normalize: If set to true, the CenteredNorm is used to scale the colormap.
            If set to false, the default linear scaling is used.
        :param \**kwargs: Passed to :func:`~sectionproperties.post.post.plotting_context`

        :return: Matplotlib axes object
        :rtype: :class:`matplotlib.axes`

        The following example generates a vector plot of the shear stress within a 150x90x12 UA
        section resulting from a torsion moment of 1 kN.m::

            import sectionproperties.pre.library.steel_sections as steel_sections
            from sectionproperties.analysis.section import Section

            geometry = steel_sections.angle_section(d=150, b=90, t=12, r_r=10, r_t=5, n_r=8)
            geometry.create_mesh(mesh_sizes=[20])
            section = Section(geometry)

            section.calculate_geometric_properties()
            section.calculate_warping_properties()
            stress_post = section.calculate_stress(Mzz=1e6)

            stress_post.plot_vector_mzz_zxy()

        ..  figure:: ../images/stress/vector_mzz_zxy.png
            :align: center
            :scale: 75 %

            Vector plot of the shear stress.
        """

        sigxs = []
        sigys = []

        for group in self.material_groups:
            sigxs.append(group.stress_result.sig_zx_mzz)
            sigys.append(group.stress_result.sig_zy_mzz)

        return self.plot_stress_vector(sigxs, sigys, title, cmap, normalize, **kwargs)

    def plot_stress_vx_zx(
        self,
        title=r"Stress Contour Plot - $\sigma_{zx,Vx}$",
        cmap="coolwarm",
        normalize=True,
        **kwargs,
    ):
        r"""Produces a contour plot of the *x*-component of the shear stress :math:`\sigma_{zx,Vx}`
        resulting from the shear force :math:`V_{x}`.

        :param string title: Plot title
        :param string cmap: Matplotlib color map.
        :param bool normalize: If set to true, the CenteredNorm is used to scale the colormap.
            If set to false, the default linear scaling is used.
        :param \**kwargs: Passed to :func:`~sectionproperties.post.post.plotting_context`

        :return: Matplotlib axes object
        :rtype: :class:`matplotlib.axes`

        The following example plots the x-component of the shear stress within a 150x90x12 UA
        section resulting from a shear force in the x-direction of 15 kN::

            import sectionproperties.pre.library.steel_sections as steel_sections
            from sectionproperties.analysis.section import Section

            geometry = steel_sections.angle_section(d=150, b=90, t=12, r_r=10, r_t=5, n_r=8)
            geometry.create_mesh(mesh_sizes=[20])
            section = Section(geometry)

            section.calculate_geometric_properties()
            section.calculate_warping_properties()
            stress_post = section.calculate_stress(Vx=15e3)

            stress_post.plot_stress_vx_zx()

        ..  figure:: ../images/stress/stress_vx_zx.png
            :align: center
            :scale: 75 %

            Contour plot of the shear stress.
        """

        sigs = []

        for group in self.material_groups:
            sigs.append(group.stress_result.sig_zx_vx)

        return self.plot_stress_contour(sigs, title, cmap, normalize, **kwargs)

    def plot_stress_vx_zy(
        self,
        title=r"Stress Contour Plot - $\sigma_{zy,Vx}$",
        cmap="coolwarm",
        normalize=True,
        **kwargs,
    ):
        r"""Produces a contour plot of the *y*-component of the shear stress :math:`\sigma_{zy,Vx}`
        resulting from the shear force :math:`V_{x}`.

        :param string title: Plot title
        :param string cmap: Matplotlib color map.
        :param bool normalize: If set to true, the CenteredNorm is used to scale the colormap.
            If set to false, the default linear scaling is used.
        :param \**kwargs: Passed to :func:`~sectionproperties.post.post.plotting_context`

        :return: Matplotlib axes object
        :rtype: :class:`matplotlib.axes`

        The following example plots the y-component of the shear stress within a 150x90x12 UA
        section resulting from a shear force in the x-direction of 15 kN::

            import sectionproperties.pre.library.steel_sections as steel_sections
            from sectionproperties.analysis.section import Section

            geometry = steel_sections.angle_section(d=150, b=90, t=12, r_r=10, r_t=5, n_r=8)
            geometry.create_mesh(mesh_sizes=[20])
            section = Section(geometry)

            section.calculate_geometric_properties()
            section.calculate_warping_properties()
            stress_post = section.calculate_stress(Vx=15e3)

            stress_post.plot_stress_vx_zy()

        ..  figure:: ../images/stress/stress_vx_zy.png
            :align: center
            :scale: 75 %

            Contour plot of the shear stress.
        """

        sigs = []

        for group in self.material_groups:
            sigs.append(group.stress_result.sig_zy_vx)

        return self.plot_stress_contour(sigs, title, cmap, normalize, **kwargs)

    def plot_stress_vx_zxy(
        self,
        title=r"Stress Contour Plot - $\sigma_{zz,Myy}$",
        cmap="coolwarm",
        normalize=True,
        **kwargs,
    ):
        r"""Produces a contour plot of the resultant shear stress :math:`\sigma_{zxy,Vx}` resulting
        from the shear force :math:`V_{x}`.

        :param string title: Plot title
        :param string cmap: Matplotlib color map.
        :param bool normalize: If set to true, the CenteredNorm is used to scale the colormap.
            If set to false, the default linear scaling is used.
        :param \**kwargs: Passed to :func:`~sectionproperties.post.post.plotting_context`

        :return: Matplotlib axes object
        :rtype: :class:`matplotlib.axes`

        The following example plots a contour of the resultant shear stress within a 150x90x12 UA
        section resulting from a shear force in the x-direction of 15 kN::

            import sectionproperties.pre.library.steel_sections as steel_sections
            from sectionproperties.analysis.section import Section

            geometry = steel_sections.angle_section(d=150, b=90, t=12, r_r=10, r_t=5, n_r=8)
            geometry.create_mesh(mesh_sizes=[20])
            section = Section(geometry)

            section.calculate_geometric_properties()
            section.calculate_warping_properties()
            stress_post = section.calculate_stress(Vx=15e3)

            stress_post.plot_stress_vx_zxy()

        ..  figure:: ../images/stress/stress_vx_zxy.png
            :align: center
            :scale: 75 %

            Contour plot of the shear stress.
        """

        title = r"Stress Contour Plot - $\sigma_{zxy,Vx}$"
        sigs = []

        for group in self.material_groups:
            sigs.append(group.stress_result.sig_zxy_vx)

        return self.plot_stress_contour(sigs, title, cmap, normalize, **kwargs)

    def plot_vector_vx_zxy(
        self,
        title=r"Stress Vector Plot - $\sigma_{zxy,Vx}$",
        cmap="YlOrBr",
        normalize=False,
        **kwargs,
    ):
        r"""Produces a vector plot of the resultant shear stress :math:`\sigma_{zxy,Vx}` resulting
        from the shear force :math:`V_{x}`.

        :param string title: Plot title
        :param string cmap: Matplotlib color map.
        :param bool normalize: If set to true, the CenteredNorm is used to scale the colormap.
            If set to false, the default linear scaling is used.
        :param \**kwargs: Passed to :func:`~sectionproperties.post.post.plotting_context`

        :return: Matplotlib axes object
        :rtype: :class:`matplotlib.axes`

        The following example generates a vector plot of the shear stress within a 150x90x12 UA
        section resulting from a shear force in the x-direction of 15 kN::

            import sectionproperties.pre.library.steel_sections as steel_sections
            from sectionproperties.analysis.section import Section

            geometry = steel_sections.angle_section(d=150, b=90, t=12, r_r=10, r_t=5, n_r=8)
            geometry.create_mesh(mesh_sizes=[20])
            section = Section(geometry)

            section.calculate_geometric_properties()
            section.calculate_warping_properties()
            stress_post = section.calculate_stress(Vx=15e3)

            stress_post.plot_vector_vx_zxy()

        ..  figure:: ../images/stress/vector_vx_zxy.png
            :align: center
            :scale: 75 %

            Vector plot of the shear stress.
        """

        sigxs = []
        sigys = []

        for group in self.material_groups:
            sigxs.append(group.stress_result.sig_zx_vx)
            sigys.append(group.stress_result.sig_zy_vx)

        return self.plot_stress_vector(sigxs, sigys, title, cmap, normalize, **kwargs)

    def plot_stress_vy_zx(
        self,
        title=r"Stress Contour Plot - $\sigma_{zx,Vy}$",
        cmap="coolwarm",
        normalize=True,
        **kwargs,
    ):
        r"""Produces a contour plot of the *x*-component of the shear stress :math:`\sigma_{zx,Vy}`
        resulting from the shear force :math:`V_{y}`.

        :param string title: Plot title
        :param string cmap: Matplotlib color map.
        :param bool normalize: If set to true, the CenteredNorm is used to scale the colormap.
            If set to false, the default linear scaling is used.
        :param \**kwargs: Passed to :func:`~sectionproperties.post.post.plotting_context`

        :return: Matplotlib axes object
        :rtype: :class:`matplotlib.axes`

        The following example plots the x-component of the shear stress within a 150x90x12 UA
        section resulting from a shear force in the y-direction of 30 kN::

            import sectionproperties.pre.library.steel_sections as steel_sections
            from sectionproperties.analysis.section import Section

            geometry = steel_sections.angle_section(d=150, b=90, t=12, r_r=10, r_t=5, n_r=8)
            geometry.create_mesh(mesh_sizes=[20])
            section = Section(geometry)

            section.calculate_geometric_properties()
            section.calculate_warping_properties()
            stress_post = section.calculate_stress(Vy=30e3)

            stress_post.plot_stress_vy_zx()

        ..  figure:: ../images/stress/stress_vy_zx.png
            :align: center
            :scale: 75 %

            Contour plot of the shear stress.
        """

        sigs = []

        for group in self.material_groups:
            sigs.append(group.stress_result.sig_zx_vy)

        return self.plot_stress_contour(sigs, title, cmap, normalize, **kwargs)

    def plot_stress_vy_zy(
        self,
        title=r"Stress Contour Plot - $\sigma_{zy,Vy}$",
        cmap="coolwarm",
        normalize=True,
        **kwargs,
    ):
        r"""Produces a contour plot of the *y*-component of the shear stress :math:`\sigma_{zy,Vy}`
        resulting from the shear force :math:`V_{y}`.

        :param string title: Plot title
        :param string cmap: Matplotlib color map.
        :param bool normalize: If set to true, the CenteredNorm is used to scale the colormap.
            If set to false, the default linear scaling is used.
        :param \**kwargs: Passed to :func:`~sectionproperties.post.post.plotting_context`

        :return: Matplotlib axes object
        :rtype: :class:`matplotlib.axes`

        The following example plots the y-component of the shear stress within a 150x90x12 UA
        section resulting from a shear force in the y-direction of 30 kN::

            import sectionproperties.pre.library.steel_sections as steel_sections
            from sectionproperties.analysis.section import Section

            geometry = steel_sections.angle_section(d=150, b=90, t=12, r_r=10, r_t=5, n_r=8)
            geometry.create_mesh(mesh_sizes=[20])
            section = Section(geometry)

            section.calculate_geometric_properties()
            section.calculate_warping_properties()
            stress_post = section.calculate_stress(Vy=30e3)

            stress_post.plot_stress_vy_zy()

        ..  figure:: ../images/stress/stress_vy_zy.png
            :align: center
            :scale: 75 %

            Contour plot of the shear stress.
        """

        sigs = []

        for group in self.material_groups:
            sigs.append(group.stress_result.sig_zy_vy)

        return self.plot_stress_contour(sigs, title, cmap, normalize, **kwargs)

    def plot_stress_vy_zxy(
        self,
        title=r"Stress Contour Plot - $\sigma_{zxy,Vy}$",
        cmap="coolwarm",
        normalize=True,
        **kwargs,
    ):
        r"""Produces a contour plot of the resultant shear stress :math:`\sigma_{zxy,Vy}` resulting
        from the shear force :math:`V_{y}`.

        :param string title: Plot title
        :param string cmap: Matplotlib color map.
        :param bool normalize: If set to true, the CenteredNorm is used to scale the colormap.
            If set to false, the default linear scaling is used.
        :param \**kwargs: Passed to :func:`~sectionproperties.post.post.plotting_context`

        :return: Matplotlib axes object
        :rtype: :class:`matplotlib.axes`

        The following example plots a contour of the resultant shear stress within a 150x90x12 UA
        section resulting from a shear force in the y-direction of 30 kN::

            import sectionproperties.pre.library.steel_sections as steel_sections
            from sectionproperties.analysis.section import Section

            geometry = steel_sections.angle_section(d=150, b=90, t=12, r_r=10, r_t=5, n_r=8)
            geometry.create_mesh(mesh_sizes=[20])
            section = Section(geometry)

            section.calculate_geometric_properties()
            section.calculate_warping_properties()
            stress_post = section.calculate_stress(Vy=30e3)

            stress_post.plot_stress_vy_zxy()

        ..  figure:: ../images/stress/stress_vy_zxy.png
            :align: center
            :scale: 75 %

            Contour plot of the shear stress.
        """

        sigs = []

        for group in self.material_groups:
            sigs.append(group.stress_result.sig_zxy_vy)

        return self.plot_stress_contour(sigs, title, cmap, normalize, **kwargs)

    def plot_vector_vy_zxy(
        self,
        title=r"Stress Vector Plot - $\sigma_{zxy,Vy}$",
        cmap="YlOrBr",
        normalize=False,
        **kwargs,
    ):
        r"""Produces a vector plot of the resultant shear stress :math:`\sigma_{zxy,Vy}` resulting
        from the shear force :math:`V_{y}`.

        :param string title: Plot title
        :param string cmap: Matplotlib color map.
        :param bool normalize: If set to true, the CenteredNorm is used to scale the colormap.
            If set to false, the default linear scaling is used.
        :param \**kwargs: Passed to :func:`~sectionproperties.post.post.plotting_context`

        :return: Matplotlib axes object
        :rtype: :class:`matplotlib.axes`

        The following example generates a vector plot of the shear stress within a 150x90x12 UA
        section resulting from a shear force in the y-direction of 30 kN::

            import sectionproperties.pre.library.steel_sections as steel_sections
            from sectionproperties.analysis.section import Section

            geometry = steel_sections.angle_section(d=150, b=90, t=12, r_r=10, r_t=5, n_r=8)
            geometry.create_mesh(mesh_sizes=[20])
            section = Section(geometry)

            section.calculate_geometric_properties()
            section.calculate_warping_properties()
            stress_post = section.calculate_stress(Vy=30e3)

            stress_post.plot_vector_vy_zxy()

        ..  figure:: ../images/stress/vector_vy_zxy.png
            :align: center
            :scale: 75 %

            Vector plot of the shear stress.
        """

        sigxs = []
        sigys = []

        for group in self.material_groups:
            sigxs.append(group.stress_result.sig_zx_vy)
            sigys.append(group.stress_result.sig_zy_vy)

        return self.plot_stress_vector(sigxs, sigys, title, cmap, normalize, **kwargs)

    def plot_stress_v_zx(
        self,
        title=r"Stress Contour Plot - $\sigma_{zx,\Sigma V}$",
        cmap="coolwarm",
        normalize=True,
        **kwargs,
    ):
        r"""Produces a contour plot of the *x*-component of the shear stress
        :math:`\sigma_{zx,\Sigma V}` resulting from the sum of the applied shear forces
        :math:`V_{x} + V_{y}`.

        :param string title: Plot title
        :param string cmap: Matplotlib color map.
        :param bool normalize: If set to true, the CenteredNorm is used to scale the colormap.
            If set to false, the default linear scaling is used.
        :param \**kwargs: Passed to :func:`~sectionproperties.post.post.plotting_context`

        :return: Matplotlib axes object
        :rtype: :class:`matplotlib.axes`

        The following example plots the x-component of the shear stress within a 150x90x12 UA
        section resulting from a shear force of 15 kN in the x-direction and 30 kN in the
        y-direction::

            import sectionproperties.pre.library.steel_sections as steel_sections
            from sectionproperties.analysis.section import Section

            geometry = steel_sections.angle_section(d=150, b=90, t=12, r_r=10, r_t=5, n_r=8)
            geometry.create_mesh(mesh_sizes=[20])
            section = Section(geometry)

            section.calculate_geometric_properties()
            section.calculate_warping_properties()
            stress_post = section.calculate_stress(Vx=15e3, Vy=30e3)

            stress_post.plot_stress_v_zx()

        ..  figure:: ../images/stress/stress_v_zx.png
            :align: center
            :scale: 75 %

            Contour plot of the shear stress.
        """

        sigs = []

        for group in self.material_groups:
            sigs.append(group.stress_result.sig_zx_v)

        return self.plot_stress_contour(sigs, title, cmap, normalize, **kwargs)

    def plot_stress_v_zy(
        self,
        title=r"Stress Contour Plot - $\sigma_{zy,\Sigma V}$",
        cmap="coolwarm",
        normalize=True,
        **kwargs,
    ):
        r"""Produces a contour plot of the *y*-component of the shear stress
        :math:`\sigma_{zy,\Sigma V}` resulting from the sum of the applied shear forces
        :math:`V_{x} + V_{y}`.

        :param string title: Plot title
        :param string cmap: Matplotlib color map.
        :param bool normalize: If set to true, the CenteredNorm is used to scale the colormap.
            If set to false, the default linear scaling is used.
        :param \**kwargs: Passed to :func:`~sectionproperties.post.post.plotting_context`

        :return: Matplotlib axes object
        :rtype: :class:`matplotlib.axes`

        The following example plots the y-component of the shear stress within a 150x90x12 UA
        section resulting from a shear force of 15 kN in the x-direction and 30 kN in the
        y-direction::

            import sectionproperties.pre.library.steel_sections as steel_sections
            from sectionproperties.analysis.section import Section

            geometry = steel_sections.angle_section(d=150, b=90, t=12, r_r=10, r_t=5, n_r=8)
            geometry.create_mesh(mesh_sizes=[20])
            section = Section(geometry)

            section.calculate_geometric_properties()
            section.calculate_warping_properties()
            stress_post = section.calculate_stress(Vx=15e3, Vy=30e3)

            stress_post.plot_stress_v_zy()

        ..  figure:: ../images/stress/stress_v_zy.png
            :align: center
            :scale: 75 %

            Contour plot of the shear stress.
        """

        sigs = []

        for group in self.material_groups:
            sigs.append(group.stress_result.sig_zy_v)

        return self.plot_stress_contour(sigs, title, cmap, normalize, **kwargs)

    def plot_stress_v_zxy(
        self,
        title=r"Stress Contour Plot - $\sigma_{zxy,\Sigma V}$",
        cmap="coolwarm",
        normalize=True,
        **kwargs,
    ):
        r"""Produces a contour plot of the resultant shear stress
        :math:`\sigma_{zxy,\Sigma V}` resulting from the sum of the applied shear forces
        :math:`V_{x} + V_{y}`.

        :param string title: Plot title
        :param string cmap: Matplotlib color map.
        :param bool normalize: If set to true, the CenteredNorm is used to scale the colormap.
            If set to false, the default linear scaling is used.
        :param \**kwargs: Passed to :func:`~sectionproperties.post.post.plotting_context`

        :return: Matplotlib axes object
        :rtype: :class:`matplotlib.axes`

        The following example plots a contour of the resultant shear stress within a 150x90x12 UA
        section resulting from a shear force of 15 kN in the x-direction and 30 kN in the
        y-direction::

            import sectionproperties.pre.library.steel_sections as steel_sections
            from sectionproperties.analysis.section import Section

            geometry = steel_sections.angle_section(d=150, b=90, t=12, r_r=10, r_t=5, n_r=8)
            geometry.create_mesh(mesh_sizes=[20])
            section = Section(geometry)

            section.calculate_geometric_properties()
            section.calculate_warping_properties()
            stress_post = section.calculate_stress(Vx=15e3, Vy=30e3)

            stress_post.plot_stress_v_zxy()

        ..  figure:: ../images/stress/stress_v_zxy.png
            :align: center
            :scale: 75 %

            Contour plot of the shear stress.
        """

        sigs = []

        for group in self.material_groups:
            sigs.append(group.stress_result.sig_zxy_v)

        return self.plot_stress_contour(sigs, title, cmap, normalize, **kwargs)

    def plot_vector_v_zxy(
        self,
        title=r"Stress Vector Plot - $\sigma_{zxy,\Sigma V}$",
        cmap="YlOrBr",
        normalize=False,
        **kwargs,
    ):
        r"""Produces a vector plot of the resultant shear stress
        :math:`\sigma_{zxy,\Sigma V}` resulting from the sum of the  applied shear forces
        :math:`V_{x} + V_{y}`.

        :param string title: Plot title
        :param string cmap: Matplotlib color map.
        :param bool normalize: If set to true, the CenteredNorm is used to scale the colormap.
            If set to false, the default linear scaling is used.
        :param \**kwargs: Passed to :func:`~sectionproperties.post.post.plotting_context`

        :return: Matplotlib axes object
        :rtype: :class:`matplotlib.axes`

        The following example generates a vector plot of the shear stress within a 150x90x12 UA
        section resulting from a shear force of 15 kN in the x-direction and 30 kN in the
        y-direction::

            import sectionproperties.pre.library.steel_sections as steel_sections
            from sectionproperties.analysis.section import Section

            geometry = steel_sections.angle_section(d=150, b=90, t=12, r_r=10, r_t=5, n_r=8)
            geometry.create_mesh(mesh_sizes=[20])
            section = Section(geometry)

            section.calculate_geometric_properties()
            section.calculate_warping_properties()
            stress_post = section.calculate_stress(Vx=15e3, Vy=30e3)

            stress_post.plot_vector_v_zxy()

        ..  figure:: ../images/stress/vector_v_zxy.png
            :align: center
            :scale: 75 %

            Vector plot of the shear stress.
        """

        sigxs = []
        sigys = []

        for group in self.material_groups:
            sigxs.append(group.stress_result.sig_zx_v)
            sigys.append(group.stress_result.sig_zy_v)

        return self.plot_stress_vector(sigxs, sigys, title, cmap, normalize, **kwargs)

    def plot_stress_zz(
        self,
        title=r"Stress Contour Plot - $\sigma_{zz}$",
        cmap="coolwarm",
        normalize=True,
        **kwargs,
    ):
        r"""Produces a contour plot of the combined normal stress :math:`\sigma_{zz}` resulting from
        all actions.

        :param string title: Plot title
        :param string cmap: Matplotlib color map.
        :param bool normalize: If set to true, the CenteredNorm is used to scale the colormap.
            If set to false, the default linear scaling is used.
        :param \**kwargs: Passed to :func:`~sectionproperties.post.post.plotting_context`

        :return: Matplotlib axes object
        :rtype: :class:`matplotlib.axes`

        The following example plots the normal stress within a 150x90x12 UA section resulting from
        an axial force of 100 kN, a bending moment about the x-axis of 5 kN.m and a bending moment
        about the y-axis of 2 kN.m::

            import sectionproperties.pre.library.steel_sections as steel_sections
            from sectionproperties.analysis.section import Section

            geometry = steel_sections.angle_section(d=150, b=90, t=12, r_r=10, r_t=5, n_r=8)
            geometry.create_mesh(mesh_sizes=[20])
            section = Section(geometry)

            section.calculate_geometric_properties()
            section.calculate_warping_properties()
            stress_post = section.calculate_stress(N=100e3, Mxx=5e6, Myy=2e6)

            stress_post.plot_stress_zz()

        ..  figure:: ../images/stress/stress_zz.png
            :align: center
            :scale: 75 %

            Contour plot of the normal stress.
        """

        sigs = []

        for group in self.material_groups:
            sigs.append(group.stress_result.sig_zz)

        return self.plot_stress_contour(sigs, title, cmap, normalize, **kwargs)

    def plot_stress_zx(
        self,
        title=r"Stress Contour Plot - $\sigma_{zx}$",
        cmap="coolwarm",
        normalize=True,
        **kwargs,
    ):
        r"""Produces a contour plot of the *x*-component of the shear stress :math:`\sigma_{zx}`
        resulting from all actions.

        :param string title: Plot title
        :param string cmap: Matplotlib color map.
        :param bool normalize: If set to true, the CenteredNorm is used to scale the colormap.
            If set to false, the default linear scaling is used.
        :param \**kwargs: Passed to :func:`~sectionproperties.post.post.plotting_context`

        :return: Matplotlib axes object
        :rtype: :class:`matplotlib.axes`

        The following example plots the x-component of the shear stress within a 150x90x12 UA
        section resulting from a torsion moment of 1 kN.m and a shear force of 30 kN in the
        y-direction::

            import sectionproperties.pre.library.steel_sections as steel_sections
            from sectionproperties.analysis.section import Section

            geometry = steel_sections.angle_section(d=150, b=90, t=12, r_r=10, r_t=5, n_r=8)
            geometry.create_mesh(mesh_sizes=[20])
            section = Section(geometry)

            section.calculate_geometric_properties()
            section.calculate_warping_properties()
            stress_post = section.calculate_stress(Mzz=1e6, Vy=30e3)

            stress_post.plot_stress_zx()

        ..  figure:: ../images/stress/stress_zx.png
            :align: center
            :scale: 75 %

            Contour plot of the shear stress.
        """

        sigs = []

        for group in self.material_groups:
            sigs.append(group.stress_result.sig_zx)

        return self.plot_stress_contour(sigs, title, cmap, normalize, **kwargs)

    def plot_stress_zy(
        self,
        title=r"Stress Contour Plot - $\sigma_{zy}$",
        cmap="coolwarm",
        normalize=True,
        **kwargs,
    ):
        r"""Produces a contour plot of the *y*-component of the shear stress :math:`\sigma_{zy}`
        resulting from all actions.

        :param string title: Plot title
        :param string cmap: Matplotlib color map.
        :param bool normalize: If set to true, the CenteredNorm is used to scale the colormap.
            If set to false, the default linear scaling is used.
        :param \**kwargs: Passed to :func:`~sectionproperties.post.post.plotting_context`

        :return: Matplotlib axes object
        :rtype: :class:`matplotlib.axes`

        The following example plots the y-component of the shear stress within a 150x90x12 UA
        section resulting from a torsion moment of 1 kN.m and a shear force of 30 kN in the
        y-direction::

            import sectionproperties.pre.library.steel_sections as steel_sections
            from sectionproperties.analysis.section import Section

            geometry = steel_sections.angle_section(d=150, b=90, t=12, r_r=10, r_t=5, n_r=8)
            geometry.create_mesh(mesh_sizes=[20])
            section = Section(geometry)

            section.calculate_geometric_properties()
            section.calculate_warping_properties()
            stress_post = section.calculate_stress(Mzz=1e6, Vy=30e3)

            stress_post.plot_stress_zy()

        ..  figure:: ../images/stress/stress_zy.png
            :align: center
            :scale: 75 %

            Contour plot of the shear stress.
        """

        sigs = []

        for group in self.material_groups:
            sigs.append(group.stress_result.sig_zy)

        return self.plot_stress_contour(sigs, title, cmap, normalize, **kwargs)

    def plot_stress_zxy(
        self,
        title=r"Stress Contour Plot - $\sigma_{zxy}$",
        cmap="coolwarm",
        normalize=True,
        **kwargs,
    ):
        r"""Produces a contour plot of the resultant shear stress :math:`\sigma_{zxy}` resulting
        from all actions.

        :param string title: Plot title
        :param string cmap: Matplotlib color map.
        :param bool normalize: If set to true, the CenteredNorm is used to scale the colormap.
            If set to false, the default linear scaling is used.
        :param \**kwargs: Passed to :func:`~sectionproperties.post.post.plotting_context`

        :return: Matplotlib axes object
        :rtype: :class:`matplotlib.axes`

        The following example plots a contour of the resultant shear stress within a 150x90x12 UA
        section resulting from a torsion moment of 1 kN.m and a shear force of 30 kN in the
        y-direction::

            import sectionproperties.pre.library.steel_sections as steel_sections
            from sectionproperties.analysis.section import Section

            geometry = steel_sections.angle_section(d=150, b=90, t=12, r_r=10, r_t=5, n_r=8)
            geometry.create_mesh(mesh_sizes=[20])
            section = Section(geometry)

            section.calculate_geometric_properties()
            section.calculate_warping_properties()
            stress_post = section.calculate_stress(Mzz=1e6, Vy=30e3)

            stress_post.plot_stress_zxy()

        ..  figure:: ../images/stress/stress_zxy.png
            :align: center
            :scale: 75 %

            Contour plot of the shear stress.
        """

        sigs = []

        for group in self.material_groups:
            sigs.append(group.stress_result.sig_zxy)

        return self.plot_stress_contour(sigs, title, cmap, normalize, **kwargs)

    def plot_vector_zxy(
        self,
        title=r"Stress Vector Plot - $\sigma_{zxy}$",
        cmap="YlOrBr",
        normalize=False,
        **kwargs,
    ):
        r"""Produces a vector plot of the resultant shear stress :math:`\sigma_{zxy}` resulting
        from all actions.

        :param string title: Plot title
        :param string cmap: Matplotlib color map.
        :param bool normalize: If set to true, the CenteredNorm is used to scale the colormap.
            If set to false, the default linear scaling is used.
        :param \**kwargs: Passed to :func:`~sectionproperties.post.post.plotting_context`

        :return: Matplotlib axes object
        :rtype: :class:`matplotlib.axes`

        The following example generates a vector plot of the shear stress within a 150x90x12 UA
        section resulting from a torsion moment of 1 kN.m and a shear force of 30 kN in the
        y-direction::

            import sectionproperties.pre.library.steel_sections as steel_sections
            from sectionproperties.analysis.section import Section

            geometry = steel_sections.angle_section(d=150, b=90, t=12, r_r=10, r_t=5, n_r=8)
            geometry.create_mesh(mesh_sizes=[20])
            section = Section(geometry)

            section.calculate_geometric_properties()
            section.calculate_warping_properties()
            stress_post = section.calculate_stress(Mzz=1e6, Vy=30e3)

            stress_post.plot_vector_zxy()

        ..  figure:: ../images/stress/vector_zxy.png
            :align: center
            :scale: 75 %

            Vector plot of the shear stress.
        """

        sigxs = []
        sigys = []

        for group in self.material_groups:
            sigxs.append(group.stress_result.sig_zx)
            sigys.append(group.stress_result.sig_zy)

        return self.plot_stress_vector(sigxs, sigys, title, cmap, normalize, **kwargs)

    def plot_stress_1(
        self,
        title=r"Stress Contour Plot - $\sigma_{1}$",
        cmap="coolwarm",
        normalize=True,
        **kwargs,
    ):
        r"""Produces a contour plot of the major principal stress :math:`\sigma_{1}` resulting from all
        actions.

        :param string title: Plot title
        :param string cmap: Matplotlib color map.
        :param bool normalize: If set to true, the CenteredNorm is used to scale the colormap.
            If set to false, the default linear scaling is used.
        :param \**kwargs: Passed to :func:`~sectionproperties.post.post.plotting_context`

        :return: Matplotlib axes object
        :rtype: :class:`matplotlib.axes`

        The following example plots a contour of the major principal stress within a 150x90x12 UA
        section resulting from the following actions:

        * :math:`N = 50` kN
        * :math:`M_{xx} = -5` kN.m
        * :math:`M_{22} = 2.5` kN.m
        * :math:`M_{zz} = 1.5` kN.m
        * :math:`V_{x} = 10` kN
        * :math:`V_{y} = 5` kN

        ::

            import sectionproperties.pre.library.steel_sections as steel_sections
            from sectionproperties.analysis.section import Section

            geometry = steel_sections.angle_section(d=150, b=90, t=12, r_r=10, r_t=5, n_r=8)
            mesh = geometry.create_mesh(mesh_sizes=[2.5])
            section = CrossSection(geometry, mesh)

            section.calculate_geometric_properties()
            section.calculate_warping_properties()
            stress_post = section.calculate_stress(
                N=50e3, Mxx=-5e6, M22=2.5e6, Mzz=0.5e6, Vx=10e3, Vy=5e3
            )

            stress_post.plot_stress_1()

        ..  figure:: ../images/stress/stress_1.png
            :align: center
            :scale: 50 %

            Contour plot of the major principal stress.
        """

        sigs = []

        for group in self.material_groups:
            sigs.append(group.stress_result.sig_1)

        return self.plot_stress_contour(sigs, title, cmap, normalize, **kwargs)

    def plot_stress_3(
        self,
        title=r"Stress Contour Plot - $\sigma_{3}$",
        cmap="coolwarm",
        normalize=True,
        **kwargs,
    ):
        r"""Produces a contour plot of the Minor principal stress :math:`\sigma_{3}` resulting from all
        actions.

        :param string title: Plot title
        :param string cmap: Matplotlib color map.
        :param bool normalize: If set to true, the CenteredNorm is used to scale the colormap.
            If set to false, the default linear scaling is used.
        :param \**kwargs: Passed to :func:`~sectionproperties.post.post.plotting_context`

        :return: Matplotlib axes object
        :rtype: :class:`matplotlib.axes`

        The following example plots a contour of the Minor principal stress within a 150x90x12 UA
        section resulting from the following actions:

        * :math:`N = 50` kN
        * :math:`M_{xx} = -5` kN.m
        * :math:`M_{22} = 2.5` kN.m
        * :math:`M_{zz} = 1.5` kN.m
        * :math:`V_{x} = 10` kN
        * :math:`V_{y} = 5` kN

        ::

            import sectionproperties.pre.library.steel_sections as steel_sections
            from sectionproperties.analysis.section import Section

            geometry = steel_sections.angle_section(d=150, b=90, t=12, r_r=10, r_t=5, n_r=8)
            mesh = geometry.create_mesh(mesh_sizes=[2.5])
            section = CrossSection(geometry, mesh)

            section.calculate_geometric_properties()
            section.calculate_warping_properties()
            stress_post = section.calculate_stress(
                N=50e3, Mxx=-5e6, M22=2.5e6, Mzz=0.5e6, Vx=10e3, Vy=5e3
            )

            stress_post.plot_stress_3()

        ..  figure:: ../images/stress/stress_3.png
            :align: center
            :scale: 50 %

            Contour plot of the minor principal stress.
        """

        sigs = []

        for group in self.material_groups:
            sigs.append(group.stress_result.sig_3)

        return self.plot_stress_contour(sigs, title, cmap, normalize, **kwargs)

    def plot_stress_vm(
        self,
        title=r"Stress Contour Plot - $\sigma_{vM}$",
        cmap="coolwarm",
        normalize=True,
        **kwargs,
    ):
        """Produces a contour plot of the von Mises stress :math:`\sigma_{vM}` resulting from all
        actions.

        :param string title: Plot title
        :param string cmap: Matplotlib color map.
        :param bool normalize: If set to true, the CenteredNorm is used to scale the colormap.
            If set to false, the default linear scaling is used.
        :param \**kwargs: Passed to :func:`~sectionproperties.post.post.plotting_context`

        :return: Matplotlib axes object
        :rtype: :class:`matplotlib.axes`

        The following example plots a contour of the von Mises stress within a 150x90x12 UA section
        resulting from the following actions:

        * :math:`N = 50` kN
        * :math:`M_{xx} = -5` kN.m
        * :math:`M_{22} = 2.5` kN.m
        * :math:`M_{zz} = 1.5` kN.m
        * :math:`V_{x} = 10` kN
        * :math:`V_{y} = 5` kN

        ::

            import sectionproperties.pre.library.steel_sections as steel_sections
            from sectionproperties.analysis.section import Section

            geometry = steel_sections.angle_section(d=150, b=90, t=12, r_r=10, r_t=5, n_r=8)
            geometry.create_mesh(mesh_sizes=[20])
            section = Section(geometry)

            section.calculate_geometric_properties()
            section.calculate_warping_properties()
            stress_post = section.calculate_stress(
                N=50e3, Mxx=-5e6, M22=2.5e6, Mzz=0.5e6, Vx=10e3, Vy=5e3
            )

            stress_post.plot_stress_vm()

        ..  figure:: ../images/stress/stress_vm.png
            :align: center
            :scale: 75 %

            Contour plot of the von Mises stress.
        """

        sigs = []

        for group in self.material_groups:
            sigs.append(group.stress_result.sig_vm)

        return self.plot_stress_contour(sigs, title, cmap, normalize, **kwargs)

    def plot_mohrs_circles(self, x, y, title=None, **kwargs):
        r"""Plots Mohr's Circles of the 3D stress state at position x, y

        :param float x: x-coordinate of the point to draw Mohr's Circle
        :param float y: y-coordinate of the point to draw Mohr's Circle
        :param string title: Plot title
        :param \**kwargs: Passed to :func:`~sectionproperties.post.post.plotting_context`

        :return: Matplotlib axes object
        :rtype: :class:`matplotlib.axes`

        The following example plots the Mohr's Circles for the 3D stress state within a 150x90x12
        UA section resulting from the following actions:

        * :math:`N = 50` kN
        * :math:`M_{xx} = -5` kN.m
        * :math:`M_{22} = 2.5` kN.m
        * :math:`M_{zz} = 1.5` kN.m
        * :math:`V_{x} = 10` kN
        * :math:`V_{y} = 5` kN

        at the point (10, 88.9).

        ::

            import sectionproperties.pre.library.steel_sections as steel_sections
            from sectionproperties.analysis.section import Section

            geometry = steel_sections.angle_section(d=150, b=90, t=12, r_r=10, r_t=5, n_r=8)
            mesh = geometry.create_mesh(mesh_sizes=[2.5])
            section = Section(geometry, mesh)

            section.calculate_geometric_properties()
            section.calculate_warping_properties()
            stress_post = section.calculate_stress(
                N=50e3, Mxx=-5e6, M22=2.5e6, Mzz=0.5e6, Vx=10e3, Vy=5e3
            )

            stress_post.plot_mohrs_circles(10, 88.9)

        ..  figure:: ../images/stress/mohrs_circles.png
            :align: center
            :scale: 100 %

            Mohr's Circles of the 3D stress state at (10, 88.9).

        """

        pt = (x, y)
        nodes = self.section.mesh_nodes
        ele = self.section.mesh_elements
        triang = tri.Triangulation(nodes[:, 0], nodes[:, 1], ele[:, 0:3])

        # Find in which material group the point lies
        pt_group = None
        for group in self.material_groups:
            mask_array = np.ones(len(self.section.elements), dtype=bool)
            mask_array[group.el_ids] = False
            triang.set_mask(mask_array)
            trifinder = triang.get_trifinder()
            if trifinder(*pt) != -1:
                pt_group = group
            triang.set_mask(None)

        if pt_group is None:
            raise Exception(f"Point {(*pt,)} is not within mesh")

        # Assesmble the stress results from the relevant material group
        sigma_zz_v = pt_group.stress_result.sig_zz
        tau_xz_v = pt_group.stress_result.sig_zx
        tau_yz_v = pt_group.stress_result.sig_zy

        # Get the interpolators
        sigma_zz_interp = tri.LinearTriInterpolator(triang, sigma_zz_v)
        tau_xz_interp = tri.LinearTriInterpolator(triang, tau_xz_v)
        tau_yz_interp = tri.LinearTriInterpolator(triang, tau_yz_v)

        # Get the stresses at the point
        sigma_zz = sigma_zz_interp(*pt).item()
        tau_xz = tau_xz_interp(*pt).item()
        tau_yz = tau_yz_interp(*pt).item()

        # Assemble the stress tensor
        sigma_xx = 0
        sigma_yy = 0
        tau_xy = 0
        sigma = np.array(
            [
                [sigma_xx, tau_xy, tau_xz],
                [tau_xy, sigma_yy, tau_yz],
                [tau_xz, tau_yz, sigma_zz],
            ]
        )

        # Solve for the principal stresses using the general approach
        s, n = np.linalg.eig(sigma)
        sigma_3, sigma_2, sigma_1 = np.sort(s)
        s_l = s.tolist()
        sigma_1i, sigma_2i, sigma_3i = (
            s_l.index(sigma_1),
            s_l.index(sigma_2),
            s_l.index(sigma_3),
        )
        n1, n2, n3 = n[:, sigma_1i], n[:, sigma_2i], n[:, sigma_3i]

        # The tractions on each plane in cartesian coords wrt principal axes
        n_inv = np.linalg.inv(n)
        tractions = []
        for col in range(3):
            ss = n_inv[:, col].T @ np.diag(s) @ n_inv[:, col]
            ts = np.sqrt(np.linalg.norm(np.diag(s) @ n_inv[:, col]) ** 2 - ss**2)
            tractions.append((ss, ts))

        def plot_circle(ax, c, R, col, label=None, fill=None):
            circ = plt.Circle(c, R, fill=fill, ec=col, label=label)
            ax.add_patch(circ)
            ax.set_aspect(1)
            ax.autoscale_view()

        if title is None:
            title = f"Mohr's Circles for 3D Stress State at {(*pt,)}"

        # create plot and setup the plot
        with post.plotting_context(title=title, **kwargs) as (fig, ax):
            plot_circle(
                ax,
                (0.5 * (sigma_2 + sigma_3), 0),
                0.5 * (sigma_2 - sigma_3),
                "r",
                r"C1: ($\sigma_2$, $\sigma_3$)",
            )
            plot_circle(
                ax,
                (0.5 * (sigma_1 + sigma_3), 0),
                0.5 * (sigma_1 - sigma_3),
                "b",
                r"C2: ($\sigma_1$, $\sigma_3$)",
            )
            plot_circle(
                ax,
                (0.5 * (sigma_1 + sigma_2), 0),
                0.5 * (sigma_1 - sigma_2),
                "k",
                r"C3: ($\sigma_1$, $\sigma_2$)",
            )

            for i, plane, col in zip(range(3), ["X", "Y", "Z"], ["r", "b", "k"]):
                ax.plot(*tractions[i], f"{col}.", label=rf"{plane}-face")

            ax.set_axisbelow(True)
            ax.grid(which="both")
            ax.legend(loc="center left", bbox_to_anchor=(1.0, 0.5))

            ax.spines["top"].set_visible(False)
            ax.spines["right"].set_visible(False)

            ax.set_ylabel(r"Shear stress $\tau$ (MPa)")
            ax.set_xlabel(r"Direct stress $\sigma$ (MPa)")

            ax.xaxis.set_tick_params(bottom=True, top=False, direction="inout")
            ax.yaxis.set_tick_params(left=True, right=False, direction="inout")

            #
            # The following is just to get the labels positioned outside the axes
            #
            # Store default label positions
            x_lbl_pos = ax.xaxis.label.get_position()
            y_lbl_pos = ax.yaxis.label.get_position()
            # Make spines pass through zero of the other axis
            ax.spines["bottom"].set_position("zero")
            ax.spines["left"].set_position("zero")
            # Now set the coords
            ax.xaxis.set_label_coords(*x_lbl_pos)
            ax.yaxis.set_label_coords(*y_lbl_pos)

        return ax


class MaterialGroup:
    """Class for storing elements of different materials.

    A MaterialGroup object contains the finite element objects for a specified `material`. The
    `stress_result` variable provides storage for stresses related each material.

    :param material: Material object for the current MaterialGroup
    :type material: :class:`~sectionproperties.pre.pre.Material`
    :param int num_nods: Number of nodes for the entire cross-section

    :cvar material: Material object for the current MaterialGroup
    :vartype material: :class:`~sectionproperties.pre.pre.Material`
    :cvar stress_result: A StressResult object for saving the stresses of the current material
    :vartype stress_result: :class:`~sectionproperties.analysis.section.StressResult`
    :cvar elements: A list of finite element objects that are of the current material type
    :vartype elements: list[:class:`~sectionproperties.analysis.fea.Tri6`]
    :cvar el_ids: A list of the element IDs of the elements that are of the current material type
    :vartype el_ids: list[int]
    """

    def __init__(self, material, num_nodes):
        """Inits the MaterialGroup class."""

        self.material = material
        self.stress_result = StressResult(num_nodes)
        self.elements = []
        self.el_ids = []

    def add_element(self, element):
        """Adds an element and its element ID to the MaterialGroup.

        :param element: Element to add to the MaterialGroup
        :type element: :class:`~sectionproperties.analysis.fea.Tri6`
        """

        # add Tri6 element to the list of elements
        self.elements.append(element)
        self.el_ids.append(element.el_id)


@dataclass
class StressResult:
    """Class for storing a stress result.

    Provides variables to store the results from a cross-section stress analysis. Also provides a
    method to calculate combined stresses.

    :param int num_nodes: Number of nodes in the finite element mesh

    :cvar sig_zz_n: Normal stress (:math:`\sigma_{zz,N}`) resulting from an axial force
    :vartype sig_zz_n: :class:`numpy.ndarray`
    :cvar sig_zz_mxx: Normal stress (:math:`\sigma_{zz,Mxx}`) resulting from a bending moment about
        the xx-axis
    :vartype sig_zz_mxx: :class:`numpy.ndarray`
    :cvar sig_zz_myy: Normal stress (:math:`\sigma_{zz,Myy}`) resulting from a bending moment about
        the yy-axis
    :vartype sig_zz_myy: :class:`numpy.ndarray`
    :cvar sig_zz_m11: Normal stress (:math:`\sigma_{zz,M11}`) resulting from a bending moment about
        the 11-axis
    :vartype sig_zz_m11: :class:`numpy.ndarray`
    :cvar sig_zz_m22: Normal stress (:math:`\sigma_{zz,M22}`) resulting from a bending moment about
        the 22-axis
    :vartype sig_zz_m22: :class:`numpy.ndarray`
    :cvar sig_zx_mzz: Shear stress (:math:`\sigma_{zx,Mzz}`) resulting from a torsion moment about
        the zz-axis
    :vartype sig_zx_mzz: :class:`numpy.ndarray`
    :cvar sig_zy_mzz: Shear stress (:math:`\sigma_{zy,Mzz}`) resulting from a torsion moment about
        the zz-axis
    :vartype sig_zy_mzz: :class:`numpy.ndarray`
    :cvar sig_zx_vx: Shear stress (:math:`\sigma_{zx,Vx}`) resulting from a shear force in the
        x-direction
    :vartype sig_zx_vx: :class:`numpy.ndarray`
    :cvar sig_zy_vx: Shear stress (:math:`\sigma_{zy,Vx}`) resulting from a shear force in the
        x-direction
    :vartype sig_zy_vx: :class:`numpy.ndarray`
    :cvar sig_zx_vy: Shear stress (:math:`\sigma_{zx,Vy}`) resulting from a shear force in the
        y-direction
    :vartype sig_zx_vy: :class:`numpy.ndarray`
    :cvar sig_zy_vy: Shear stress (:math:`\sigma_{zy,Vy}`) resulting from a shear force in the
        y-direction
    :vartype sig_zy_vy: :class:`numpy.ndarray`
    :cvar sig_zz_m: Normal stress (:math:`\sigma_{zz,\Sigma M}`) resulting from all bending moments
    :vartype sig_zz_m: :class:`numpy.ndarray`
    :cvar sig_zxy_mzz: Resultant shear stress (:math:`\sigma_{zxy,Mzz}`) resulting from a torsion
        moment in the zz-direction
    :vartype sig_zxy_mzz: :class:`numpy.ndarray`
    :cvar sig_zxy_vx: Resultant shear stress (:math:`\sigma_{zxy,Vx}`) resulting from a a shear
        force in the x-direction
    :vartype sig_zxy_vx: :class:`numpy.ndarray`
    :cvar sig_zxy_vy: Resultant shear stress (:math:`\sigma_{zxy,Vy}`) resulting from a a shear
        force in the y-direction
    :vartype sig_zxy_vy: :class:`numpy.ndarray`
    :cvar sig_zx_v: Shear stress (:math:`\sigma_{zx,\Sigma V}`) resulting from all shear forces
    :vartype sig_zx_v: :class:`numpy.ndarray`
    :cvar sig_zy_v: Shear stress (:math:`\sigma_{zy,\Sigma V}`) resulting from all shear forces
    :vartype sig_zy_v: :class:`numpy.ndarray`
    :cvar sig_zxy_v: Resultant shear stress (:math:`\sigma_{zxy,\Sigma V}`) resulting from all
        shear forces
    :vartype sig_zxy_v: :class:`numpy.ndarray`
    :cvar sig_zz: Combined normal force (:math:`\sigma_{zz}`) resulting from all actions
    :vartype sig_zz: :class:`numpy.ndarray`
    :cvar sig_zx: Combined shear stress (:math:`\sigma_{zx}`) resulting from all actions
    :vartype sig_zx: :class:`numpy.ndarray`
    :cvar sig_zy: Combined shear stress (:math:`\sigma_{zy}`) resulting from all actions
    :vartype sig_zy: :class:`numpy.ndarray`
    :cvar sig_zxy: Combined resultant shear stress (:math:`\sigma_{zxy}`) resulting from all
        actions
    :vartype sig_zxy: :class:`numpy.ndarray`
    :cvar sig_1: Major principal stress (:math:`\sigma_{1}`) resulting from all actions
    :vartype sig_1: :class:`numpy.ndarray`
    :cvar sig_3: Minor principal stress (:math:`\sigma_{3}`) resulting from all actions
    :vartype sig_3: :class:`numpy.ndarray`
    :cvar sig_vm: von Mises stress (:math:`\sigma_{VM}`) resulting from all actions
    :vartype sig_vm: :class:`numpy.ndarray`
    """

    def __init__(self, num_nodes):
        """Inits the StressResult class."""

        # allocate stresses arising directly from actions
        self.sig_zz_n = np.zeros(num_nodes)
        self.sig_zz_mxx = np.zeros(num_nodes)
        self.sig_zz_myy = np.zeros(num_nodes)
        self.sig_zz_m11 = np.zeros(num_nodes)
        self.sig_zz_m22 = np.zeros(num_nodes)
        self.sig_zx_mzz = np.zeros(num_nodes)
        self.sig_zy_mzz = np.zeros(num_nodes)
        self.sig_zx_vx = np.zeros(num_nodes)
        self.sig_zy_vx = np.zeros(num_nodes)
        self.sig_zx_vy = np.zeros(num_nodes)
        self.sig_zy_vy = np.zeros(num_nodes)

        # allocate combined stresses
        self.sig_zz_m = np.zeros(num_nodes)
        self.sig_zxy_mzz = np.zeros(num_nodes)
        self.sig_zxy_vx = np.zeros(num_nodes)
        self.sig_zxy_vy = np.zeros(num_nodes)
        self.sig_zx_v = np.zeros(num_nodes)
        self.sig_zy_v = np.zeros(num_nodes)
        self.sig_zxy_v = np.zeros(num_nodes)
        self.sig_zz = np.zeros(num_nodes)
        self.sig_zx = np.zeros(num_nodes)
        self.sig_zy = np.zeros(num_nodes)
        self.sig_zxy = np.zeros(num_nodes)
        self.sig_1 = np.zeros(num_nodes)
        self.sig_3 = np.zeros(num_nodes)
        self.sig_vm = np.zeros(num_nodes)

    def calculate_combined_stresses(self):
        """Calculates the combined cross-section stresses."""

        self.sig_zz_m = (
            self.sig_zz_mxx + self.sig_zz_myy + self.sig_zz_m11 + self.sig_zz_m22
        )
        self.sig_zxy_mzz = (self.sig_zx_mzz**2 + self.sig_zy_mzz**2) ** 0.5
        self.sig_zxy_vx = (self.sig_zx_vx**2 + self.sig_zy_vx**2) ** 0.5
        self.sig_zxy_vy = (self.sig_zx_vy**2 + self.sig_zy_vy**2) ** 0.5
        self.sig_zx_v = self.sig_zx_vx + self.sig_zx_vy
        self.sig_zy_v = self.sig_zy_vx + self.sig_zy_vy
        self.sig_zxy_v = (self.sig_zx_v**2 + self.sig_zy_v**2) ** 0.5
        self.sig_zz = self.sig_zz_n + self.sig_zz_m
        self.sig_zx = self.sig_zx_mzz + self.sig_zx_v
        self.sig_zy = self.sig_zy_mzz + self.sig_zy_v
        self.sig_zxy = (self.sig_zx**2 + self.sig_zy**2) ** 0.5
        self.sig_1 = self.sig_zz / 2 + np.sqrt(
            (self.sig_zz / 2) ** 2 + self.sig_zxy**2
        )
        self.sig_3 = self.sig_zz / 2 - np.sqrt(
            (self.sig_zz / 2) ** 2 + self.sig_zxy**2
        )
        self.sig_vm = (self.sig_zz**2 + 3 * self.sig_zxy**2) ** 0.5


@dataclass
class SectionProperties:
    """Class for storing section properties.

    Stores calculated section properties. Also provides methods to calculate section properties
    entirely derived from other section properties.

    :cvar float area: Cross-sectional area
    :cvar float perimeter: Cross-sectional perimeter
    :cvar float mass: Cross-sectional mass
    :cvar float ea: Modulus weighted area (axial rigidity)
    :cvar float ga: Modulus weighted product of shear modulus and area
    :cvar float nu_eff: Effective Poisson's ratio
    :cvar float e_eff: Effective elastic modulus
    :cvar float g_eff: Effective shear modulus
    :cvar float qx: First moment of area about the x-axis
    :cvar float qy: First moment of area about the y-axis
    :cvar float ixx_g: Second moment of area about the global x-axis
    :cvar float iyy_g: Second moment of area about the global y-axis
    :cvar float ixy_g: Second moment of area about the global xy-axis
    :cvar float cx: X coordinate of the elastic centroid
    :cvar float cy: Y coordinate of the elastic centroid
    :cvar float ixx_c: Second moment of area about the centroidal x-axis
    :cvar float iyy_c: Second moment of area about the centroidal y-axis
    :cvar float ixy_c: Second moment of area about the centroidal xy-axis
    :cvar float zxx_plus: Section modulus about the centroidal x-axis for stresses at the positive
        extreme value of y
    :cvar float zxx_minus: Section modulus about the centroidal x-axis for stresses at the negative
        extreme value of y
    :cvar float zyy_plus: Section modulus about the centroidal y-axis for stresses at the positive
        extreme value of x
    :cvar float zyy_minus: Section modulus about the centroidal y-axis for stresses at the negative
        extreme value of x
    :cvar float rx_c: Radius of gyration about the centroidal x-axis.
    :cvar float ry_c: Radius of gyration about the centroidal y-axis.
    :cvar float i11_c: Second moment of area about the centroidal 11-axis
    :cvar float i22_c: Second moment of area about the centroidal 22-axis
    :cvar float phi: Principal axis angle
    :cvar float z11_plus: Section modulus about the principal 11-axis for stresses at the positive
        extreme value of the 22-axis
    :cvar float z11_minus: Section modulus about the principal 11-axis for stresses at the negative
        extreme value of the 22-axis
    :cvar float z22_plus: Section modulus about the principal 22-axis for stresses at the positive
        extreme value of the 11-axis
    :cvar float z22_minus: Section modulus about the principal 22-axis for stresses at the negative
        extreme value of the 11-axis
    :cvar float r11_c: Radius of gyration about the principal 11-axis.
    :cvar float r22_c: Radius of gyration about the principal 22-axis.
    :cvar float j: Torsion constant
    :cvar omega: Warping function
    :vartype omega: :class:`numpy.ndarray`
    :cvar psi_shear: Psi shear function
    :vartype psi_shear: :class:`numpy.ndarray`
    :cvar phi_shear: Phi shear function
    :vartype phi_shear: :class:`numpy.ndarray`
    :cvar float Delta_s: Shear factor
    :cvar float x_se: X coordinate of the shear centre (elasticity approach)
    :cvar float y_se: Y coordinate of the shear centre (elasticity approach)
    :cvar float x11_se: 11 coordinate of the shear centre (elasticity approach)
    :cvar float y22_se: 22 coordinate of the shear centre (elasticity approach)
    :cvar float x_st: X coordinate of the shear centre (Trefftz's approach)
    :cvar float y_st: Y coordinate of the shear centre (Trefftz's approach)
    :cvar float gamma: Warping constant
    :cvar float A_sx: Shear area about the x-axis
    :cvar float A_sy: Shear area about the y-axis
    :cvar float A_sxy: Shear area about the xy-axis
    :cvar float A_s11: Shear area about the 11 bending axis
    :cvar float A_s22: Shear area about the 22 bending axis
    :cvar float beta_x_plus: Monosymmetry constant for bending about the x-axis with the top flange
        in compression
    :cvar float beta_x_minus: Monosymmetry constant for bending about the x-axis with the bottom
        flange in compression
    :cvar float beta_y_plus: Monosymmetry constant for bending about the y-axis with the top flange
        in compression
    :cvar float beta_y_minus: Monosymmetry constant for bending about the y-axis with the bottom
        flange in compression
    :cvar float beta_11_plus: Monosymmetry constant for bending about the 11-axis with the top
        flange in compression
    :cvar float beta_11_minus: Monosymmetry constant for bending about the 11-axis with the bottom
        flange in compression
    :cvar float beta_22_plus: Monosymmetry constant for bending about the 22-axis with the top
        flange in compression
    :cvar float beta_22_minus: Monosymmetry constant for bending about the 22-axis with the bottom
        flange in compression
    :cvar float x_pc: X coordinate of the global plastic centroid
    :cvar float y_pc: Y coordinate of the global plastic centroid
    :cvar float x11_pc: 11 coordinate of the principal plastic centroid
    :cvar float y22_pc: 22 coordinate of the principal plastic centroid
    :cvar float sxx: Plastic section modulus about the centroidal x-axis
    :cvar float syy: Plastic section modulus about the centroidal y-axis
    :cvar float sf_xx_plus: Shape factor for bending about the x-axis with respect to the top fibre
    :cvar float sf_xx_minus: Shape factor for bending about the x-axis with respect to the bottom
        fibre
    :cvar float sf_yy_plus: Shape factor for bending about the y-axis with respect to the top fibre
    :cvar float sf_yy_minus: Shape factor for bending about the y-axis with respect to the bottom
        fibre
    :cvar float s11: Plastic section modulus about the 11-axis
    :cvar float s22: Plastic section modulus about the 22-axis
    :cvar float sf_11_plus: Shape factor for bending about the 11-axis with respect to the top
        fibre
    :cvar float sf_11_minus: Shape factor for bending about the 11-axis with respect to the bottom
        fibre
    :cvar float sf_22_plus: Shape factor for bending about the 22-axis with respect to the top
        fibre
    :cvar float sf_22_minus: Shape factor for bending about the 22-axis with respect to the bottom
        fibre
    """

    area: Optional[float] = None
    perimeter: Optional[float] = None
    mass: Optional[float] = None
    ea: Optional[float] = None
    ga: Optional[float] = None
    nu_eff: Optional[float] = None
    e_eff: Optional[float] = None
    g_eff: Optional[float] = None
    qx: Optional[float] = None
    qy: Optional[float] = None
    ixx_g: Optional[float] = None
    iyy_g: Optional[float] = None
    ixy_g: Optional[float] = None
    cx: Optional[float] = None
    cy: Optional[float] = None
    ixx_c: Optional[float] = None
    iyy_c: Optional[float] = None
    ixy_c: Optional[float] = None
    zxx_plus: Optional[float] = None
    zxx_minus: Optional[float] = None
    zyy_plus: Optional[float] = None
    zyy_minus: Optional[float] = None
    rx_c: Optional[float] = None
    ry_c: Optional[float] = None
    i11_c: Optional[float] = None
    i22_c: Optional[float] = None
    phi: Optional[float] = None
    z11_plus: Optional[float] = None
    z11_minus: Optional[float] = None
    z22_plus: Optional[float] = None
    z22_minus: Optional[float] = None
    r11_c: Optional[float] = None
    r22_c: Optional[float] = None
    j: Optional[float] = None
    omega: Optional[np.ndarray] = None
    psi_shear: Optional[np.ndarray] = None
    phi_shear: Optional[np.ndarray] = None
    Delta_s: Optional[float] = None
    x_se: Optional[float] = None
    y_se: Optional[float] = None
    x11_se: Optional[float] = None
    y22_se: Optional[float] = None
    x_st: Optional[float] = None
    y_st: Optional[float] = None
    gamma: Optional[float] = None
    A_sx: Optional[float] = None
    A_sy: Optional[float] = None
    A_sxy: Optional[float] = None
    A_s11: Optional[float] = None
    A_s22: Optional[float] = None
    beta_x_plus: Optional[float] = None
    beta_x_minus: Optional[float] = None
    beta_y_plus: Optional[float] = None
    beta_y_minus: Optional[float] = None
    beta_11_plus: Optional[float] = None
    beta_11_minus: Optional[float] = None
    beta_22_plus: Optional[float] = None
    beta_22_minus: Optional[float] = None
    x_pc: Optional[float] = None
    y_pc: Optional[float] = None
    x11_pc: Optional[float] = None
    y22_pc: Optional[float] = None
    sxx: Optional[float] = None
    syy: Optional[float] = None
    sf_xx_plus: Optional[float] = None
    sf_xx_minus: Optional[float] = None
    sf_yy_plus: Optional[float] = None
    sf_yy_minus: Optional[float] = None
    s11: Optional[float] = None
    s22: Optional[float] = None
    sf_11_plus: Optional[float] = None
    sf_11_minus: Optional[float] = None
    sf_22_plus: Optional[float] = None
    sf_22_minus: Optional[float] = None

    def asdict(self):
        """
        Returns the SectionProperties dataclass object as a dictionary.
        """
        return asdict(self)

    def calculate_elastic_centroid(self):
        """Calculates the elastic centroid based on the cross-section area and first moments of
        area.
        """

        self.cx = self.qy / self.ea
        self.cy = self.qx / self.ea

    def calculate_centroidal_properties(self, mesh):
        """Calculates the geometric section properties about the centroidal and principal axes
        based on the results about the global axis.
        """

        # calculate second moments of area about the centroidal xy axis
        self.ixx_c = self.ixx_g - self.qx**2 / self.ea
        self.iyy_c = self.iyy_g - self.qy**2 / self.ea
        self.ixy_c = self.ixy_g - self.qx * self.qy / self.ea

        # calculate section moduli about the centroidal xy axis
        nodes = np.array(mesh["vertices"])
        xmax = nodes[:, 0].max()
        xmin = nodes[:, 0].min()
        ymax = nodes[:, 1].max()
        ymin = nodes[:, 1].min()
        self.zxx_plus = self.ixx_c / abs(ymax - self.cy)
        self.zxx_minus = self.ixx_c / abs(ymin - self.cy)
        self.zyy_plus = self.iyy_c / abs(xmax - self.cx)
        self.zyy_minus = self.iyy_c / abs(xmin - self.cx)

        # calculate radii of gyration about centroidal xy axis
        self.rx_c = (self.ixx_c / self.ea) ** 0.5
        self.ry_c = (self.iyy_c / self.ea) ** 0.5

        # calculate principal 2nd moments of area about the centroidal xy axis
        Delta = (((self.ixx_c - self.iyy_c) / 2) ** 2 + self.ixy_c**2) ** 0.5
        self.i11_c = (self.ixx_c + self.iyy_c) / 2 + Delta
        self.i22_c = (self.ixx_c + self.iyy_c) / 2 - Delta

        # calculate initial principal axis angle
        if abs(self.ixx_c - self.i11_c) < 1e-12 * self.i11_c:
            self.phi = 0
        else:
            self.phi = np.arctan2(self.ixx_c - self.i11_c, self.ixy_c) * 180 / np.pi

        # calculate section moduli about the principal axis
        for (i, pt) in enumerate(nodes):
            x = pt[0] - self.cx
            y = pt[1] - self.cy
            # determine the coordinate of the point wrt the principal axis
            (x1, y2) = fea.principal_coordinate(self.phi, x, y)

            # initialise min, max variables
            if i == 0:
                x1max = x1
                x1min = x1
                y2max = y2
                y2min = y2

            # update the mins and maxes where necessary
            x1max = max(x1max, x1)
            x1min = min(x1min, x1)
            y2max = max(y2max, y2)
            y2min = min(y2min, y2)

        # evaluate principal section moduli
        self.z11_plus = self.i11_c / abs(y2max)
        self.z11_minus = self.i11_c / abs(y2min)
        self.z22_plus = self.i22_c / abs(x1max)
        self.z22_minus = self.i22_c / abs(x1min)

        # calculate radii of gyration about centroidal principal axis
        self.r11_c = (self.i11_c / self.ea) ** 0.5
        self.r22_c = (self.i22_c / self.ea) ** 0.5<|MERGE_RESOLUTION|>--- conflicted
+++ resolved
@@ -295,12 +295,9 @@
             with Live(progress_table, refresh_per_second=10) as live:
                 calculate_geom(progress=progress)
                 panel.border_style = "green"
-<<<<<<< HEAD
+                live.refresh()
 
             print()
-=======
-                live.refresh()
->>>>>>> 14115744
         else:
             calculate_geom()
 
@@ -816,12 +813,9 @@
                 )
 
                 panel.border_style = "green"
-<<<<<<< HEAD
+                live.refresh()
 
             print()
-=======
-                live.refresh()
->>>>>>> 14115744
         else:
             warping_analysis()
 
@@ -1018,12 +1012,9 @@
             with Live(progress_table, refresh_per_second=10) as live:
                 calc_plastic(progress=progress)
                 panel.border_style = "green"
-<<<<<<< HEAD
+                live.refresh()
 
             print()
-=======
-                live.refresh()
->>>>>>> 14115744
         else:
             calc_plastic()
 
@@ -1211,12 +1202,9 @@
             with Live(progress_table, refresh_per_second=10) as live:
                 stress_post = calc_stress(progress=progress)
                 panel.border_style = "green"
-<<<<<<< HEAD
+                live.refresh()
 
             print()
-=======
-                live.refresh()
->>>>>>> 14115744
         else:
             stress_post = calc_stress()
 
