--- conflicted
+++ resolved
@@ -282,7 +282,6 @@
     assert (test.geom-exp).is_empty
 
 
-<<<<<<< HEAD
 def test_shift_points():
     assymetrical_chan = nastran_chan(75, 200, 8, 16).shift_points(1, dy=-10)
     assert assymetrical_chan.geom.wkt == 'POLYGON ((0 0, 75 -10, 75 16, 8 16, 8 184, 75 184, 75 200, 0 200, 0 0))'
@@ -294,7 +293,8 @@
     assert assymetrical_chan.mirror_section(axis="y").geom.wkt == 'POLYGON ((75 0, 0 -10, 0 16, 67 16, 67 184, 0 184, 0 200, 75 200, 75 0))'
     assert assymetrical_chan.mirror_section(axis='y', mirror_point=[50, 50]).geom.wkt == 'POLYGON ((100 0, 25 -10, 25 16, 92 16, 92 184, 25 184, 25 200, 100 200, 100 0))'
     assert assymetrical_chan.mirror_section(axis='x', mirror_point=[50, 50]).geom.wkt == 'POLYGON ((0 100, 75 110, 75 84, 8 84, 8 -84, 75 -84, 75 -100, 0 -100, 0 100))'
-=======
+
+    
 def test_filter_non_polygons():
     point1 = Point([0, 0])
     point2 = Point([1, 1])
@@ -308,5 +308,4 @@
     assert filter_non_polygons(multi_poly) == multi_poly
     assert filter_non_polygons(point1) == Polygon()
     assert filter_non_polygons(line) == Polygon()
-    assert filter_non_polygons(collection) == poly
->>>>>>> 26bb71a7
+    assert filter_non_polygons(collection) == poly