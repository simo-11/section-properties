import pathlib
import pytest

from sectionproperties.pre.sections import *
<<<<<<< HEAD
from sectionproperties.pre.library.standard_sections import *
from sectionproperties.pre.library.steel_sections import *
=======
from sectionproperties.pre.nastran_sections import *
>>>>>>> 83fdfbd4
from sectionproperties.analysis.cross_section import Section
from sectionproperties.pre.pre import Material
from sectionproperties.pre.rhino import load_3dm, load_brep_encoding
from shapely.geometry import Polygon, MultiPolygon, LineString, Point, GeometryCollection
from shapely import wkt
import json

big_sq = rectangular_section(d=300, b=250)
small_sq = rectangular_section(d=100, b=75)
small_hole = rectangular_section(d=40, b=30)
i_sec = i_section(d=200, b=100, t_f=20, t_w=10, r=12, n_r=12)

small_sq = small_sq - small_hole.align_center(small_sq)
composite = (
    big_sq
    + small_sq.align_to(big_sq, on="top", inner=True).align_to(big_sq, on="top")
    + i_sec.align_to(big_sq, on="bottom", inner=True).align_to(big_sq, on="right")
)
composite.compile_geometry()
composite.create_mesh([200])
comp_sec = Section(composite)
comp_sec.calculate_geometric_properties()
comp_sec.calculate_plastic_properties()


def test_material_persistence():
    # Test ensures that the material attribute gets transformed
    # through all of the Geometry transformation methods, each which
    # returns a new Geometry object.
    # The material assignment should persist through all of the
    # transformations
    steel = Material("steel", 200e3, 0.3, 7.85e-6, 400, "grey")
    big_sq.material = steel
    new_geom = (
        big_sq.align_to(small_sq, on="left", inner=False)
        .align_center()
        .rotate_section(23)
        .mirror_section(axis="y")
        .offset_perimeter(amount=1)
    )
    new_geom.material == steel


def test_for_incidental_holes():
    # One hole in the geometry was explicitly created through subtraction
    # Another hole in the geometry was created accidentally by sticking
    # a I-section up against a rectangle.
    # There should be two holes created after .compile_geometry()
    assert len(composite.holes) == 2


def test_geometry_from_points():
    # Geometry.from_points() tests a shape with exactly one exterior
    # and an arbitrary number of interiors being built from the legacy
    # points, facets, holes, control_points interface of sectionproperties
    exterior = [[-6, 10], [6, 10], [6, -10], [-6, -10]]
    interior1 = [[-4, 8], [4, 8], [4, 4], [-4, 4]]
    interior2 = [[-4, -8], [4, -8], [4, -4], [-4, -4]]
    points = exterior + interior1 + interior2
    facets = [
        [0, 1],
        [1, 2],
        [2, 3],
        [3, 0],
        [4, 5],
        [5, 6],
        [6, 7],
        [7, 4],
        [8, 9],
        [9, 10],
        [10, 11],
        [11, 7],
    ]
    control_points = [[0, 0]]
    holes = [[0, 6], [0, -6]]
    new_geom = Geometry.from_points(points=points, facets=facets, control_points=control_points, holes=holes)
    assert (
        new_geom.geom.wkt
        == "POLYGON ((6 10, 6 -10, -6 -10, -6 10, 6 10), (-4 4, 4 4, 4 8, -4 8, -4 4), (4 -8, 4 -4, -4 -4, -4 -8, 4 -8))"
    )  # Note, the order of point coordinates can change based on geometry operations, e.g. +/- and how many; seems to be a shapely issue


def test_compound_geometry_from_points():
    # CompoundGeometry.from_points() tests a shape with an arbitrary
    # number of exteriors and an arbitrary number of interiors being
    # built from the legacy
    # points, facets, holes, control_points interface of sectionproperties
    a = 1
    b = 2
    t = 0.1

    # build the lists of points, facets, holes and control points
    points = [
        [-t / 2, -2 * a],
        [t / 2, -2 * a],
        [t / 2, -t / 2],
        [a, -t / 2],
        [a, t / 2],
        [-t / 2, t / 2],
        [-b / 2, -2 * a],
        [b / 2, -2 * a],
        [b / 2, -2 * a - t],
        [-b / 2, -2 * a - t],
    ]
    facets = [
        [0, 1],
        [1, 2],
        [2, 3],
        [3, 4],
        [4, 5],
        [5, 0],
        [6, 7],
        [7, 8],
        [8, 9],
        [9, 6],
    ]
    control_points = [[0, 0], [0, -2 * a - t / 2]]
    new_geom = CompoundGeometry.from_points(points, facets, control_points)
    assert (
        new_geom.geom.wkt
        == "MULTIPOLYGON (((-0.05 -2, 0.05 -2, 0.05 -0.05, 1 -0.05, 1 0.05, -0.05 0.05, -0.05 -2)), ((-1 -2, 1 -2, 1 -2.1, -1 -2.1, -1 -2)))"
    )


def test_nested_compound_geometry_from_points():
    """
    Tests a nested compound geometry can be built .from_points, that the control_points
    and hole nodes persist in the right locations, and that ...
    """
    points = [
        [-50.0, 50.0],
        [50.0, 50.0],
        [50.0, -50.0],
        [-50.0, -50.0],
        [37.5, -37.5],
        [37.5, 37.5],
        [-37.5, 37.5],
        [-37.5, -37.5],
        [25.0, -25.0],
        [25.0, 25.0],
        [-25.0, 25.0],
        [-25.0, -25.0],
        [12.5, -12.5],
        [12.5, 12.5],
        [-12.5, 12.5],
        [-12.5, -12.5],
    ]
    facets = [
        [0, 1],
        [1, 2],
        [2, 3],
        [3, 0],
        [4, 5],
        [5, 6],
        [6, 7],
        [7, 4],
        [8, 9],
        [9, 10],
        [10, 11],
        [11, 8],
        [12, 13],
        [13, 14],
        [14, 15],
        [15, 12],
    ]
    control_points = [[-43.75, 0.0], [-31.25, 0.0], [-18.75, 0.0]]
    holes = [[0, 0]]
    nested_compound = CompoundGeometry.from_points(
        points=points, facets=facets, control_points=control_points, holes=holes
    )
    assert (
        nested_compound.geom.wkt
        == "MULTIPOLYGON (((50 50, 50 -50, -50 -50, -50 50, 50 50), (12.5 12.5, -12.5 12.5, -12.5 -12.5, 12.5 -12.5, 12.5 12.5)), ((-37.5 -37.5, -37.5 37.5, 37.5 37.5, 37.5 -37.5, -37.5 -37.5), (12.5 12.5, -12.5 12.5, -12.5 -12.5, 12.5 -12.5, 12.5 12.5)), ((-25 -25, -25 25, 25 25, 25 -25, -25 -25), (12.5 12.5, -12.5 12.5, -12.5 -12.5, 12.5 -12.5, 12.5 12.5)))"
    )
    assert nested_compound.control_points == [
        (-43.75, 0.0),
        (-31.25, 0.0),
        (-18.75, 0.0),
    ]
    assert nested_compound.holes == [(0, 0), (0, 0), (0, 0)]


def test_geometry_from_dxf():
    section_holes_dxf = (
        pathlib.Path.cwd() / "sectionproperties" / "tests" / "section_holes.dxf"
    )
    assert Geometry.from_dxf(section_holes_dxf).geom.wkt == (
        "POLYGON ((-0.3386588348890669 -0.3951777028951984, "
        "-0.3386588348890669 29.09231821639347, 31.96225758877617 29.09231821639347, "
        "31.96225758877617 -0.3951777028951984, -0.3386588348890669 -0.3951777028951984), "
        "(16.68431586247806 2.382629883704458, 29.68303085105337 2.382629883704458, "
        "29.68303085105337 24.35580015206329, 16.68431586247806 24.35580015206329, "
        "16.68431586247806 2.382629883704458), (1.548825807287628 3.34417866368126, "
        "14.54754079586294 3.34417866368126, 14.54754079586294 27.38289816310137, "
        "1.548825807287628 27.38289816310137, 1.548825807287628 3.34417866368126))"
    )


def test_plastic_centroid():
    ## Test created in response to #114
    # Since the section being tested is a compound geometry with two different
    # materials, this tests that the plastic centroid takes into account the
    # correct "center" of the original section which is affected by EA of each
    # of the constituent geometries.

    steel = Material(name='Steel', elastic_modulus=200e3, poissons_ratio=0.3, density=7.85e-6,
                    yield_strength=500, color='grey')
    timber = Material(name='Timber', elastic_modulus=5e3, poissons_ratio=0.35, density=6.5e-7,
                    yield_strength=20, color='burlywood')

    # create 310UB40.4
    ub = i_section(d=304, b=165, t_f=10.2, t_w=6.1, r=11.4, n_r=8, material=steel)

    # create timber panel on top of the UB
    panel = rectangular_section(d=50, b=600, material=timber)
    panel = panel.align_center(ub).align_to(ub, on="top")

    # merge the two sections into one geometry object
    geometry = CompoundGeometry([ub, panel])

    # create a mesh - use a mesh size of 5 for the UB, 20 for the panel
    geometry.create_mesh(mesh_sizes=[100, 100])

    # create a Section object
    section = Section(geometry)

    # perform a geometric, warping and plastic analysis
    section.calculate_geometric_properties()
    section.calculate_plastic_properties()

    x_pc, y_pc = section.get_pc()
    assert x_pc == pytest.approx(82.5)
    assert y_pc == pytest.approx(250.360654576)


def test_geometry_from_3dm_file_simple():
    section = pathlib.Path.cwd() / "sectionproperties" / "tests" / "3in x 2in.3dm"
    exp = Polygon([(0, 0), (0, 3), (2, 3), (2, 0), (0, 0)])
    test = Geometry.from_3dm(section)
    assert (test.geom - exp).is_empty


def test_geometry_from_3dm_file_complex():
    section_3dm = (
        pathlib.Path.cwd() / "sectionproperties" / "tests" / "complex_shape.3dm"
    )
    section_wkt = (
        pathlib.Path.cwd() / "sectionproperties" / "tests" / "complex_shape.txt"
    )
    with open(section_wkt) as file:
        wkt_str = file.readlines()
    exp = wkt.loads(wkt_str[0])
    test = Geometry.from_3dm(section_3dm)
    assert (test.geom - exp).is_empty


def test_geometry_from_3dm_file_compound():
    section_3dm = (
        pathlib.Path.cwd() / "sectionproperties" / "tests" / "compound_shape.3dm"
    )
    section_wkt = (
        pathlib.Path.cwd() / "sectionproperties" / "tests" / "compound_shape.txt"
    )
    with open(section_wkt) as file:
        wkt_str = file.readlines()
    exp = [wkt.loads(wkt_str[0]), wkt.loads(wkt_str[1])]
    test = CompoundGeometry.from_3dm(section_3dm)
    assert (MultiPolygon([ii.geom for ii in test.geoms]) - MultiPolygon(exp)).is_empty


def test_geometry_from_3dm_encode():
    section_3dm = pathlib.Path.cwd() / "sectionproperties" / "tests" / "rhino_data.json"
    with open(section_3dm) as file:
        brep_encoded = json.load(file)
    exp = Polygon([(0, 0), (1, 0), (1, 1), (0, 1), (0, 0)])
    test = Geometry.from_rhino_encoding(brep_encoded)
<<<<<<< HEAD
    assert (test.geom-exp).is_empty
=======
    assert (test.geom-exp).is_empty


def test_shift_points():
    assymetrical_chan = nastran_chan(75, 200, 8, 16).shift_points(1, dy=-10)
    assert assymetrical_chan.geom.wkt == 'POLYGON ((0 0, 75 -10, 75 16, 8 16, 8 184, 75 184, 75 200, 0 200, 0 0))'


def test_mirror_section():
    assymetrical_chan = nastran_chan(75, 200, 8, 16).shift_points(1, dy=-10)
    assert assymetrical_chan.mirror_section(axis="x").geom.wkt == 'POLYGON ((0 190, 75 200, 75 174, 8 174, 8 6, 75 6, 75 -10, 0 -10, 0 190))'
    assert assymetrical_chan.mirror_section(axis="y").geom.wkt == 'POLYGON ((75 0, 0 -10, 0 16, 67 16, 67 184, 0 184, 0 200, 75 200, 75 0))'
    assert assymetrical_chan.mirror_section(axis='y', mirror_point=[50, 50]).geom.wkt == 'POLYGON ((100 0, 25 -10, 25 16, 92 16, 92 184, 25 184, 25 200, 100 200, 100 0))'
    assert assymetrical_chan.mirror_section(axis='x', mirror_point=[50, 50]).geom.wkt == 'POLYGON ((0 100, 75 110, 75 84, 8 84, 8 -84, 75 -84, 75 -100, 0 -100, 0 100))'

    
def test_filter_non_polygons():
    point1 = Point([0, 0])
    point2 = Point([1, 1])
    point3 = Point([1, 0])
    line = LineString([point1, point2])
    poly = Polygon([point1, point2, point3])
    multi_poly = MultiPolygon([poly, poly])
    collection = GeometryCollection([poly, point1, line])
    out = filter_non_polygons(collection)
    assert filter_non_polygons(poly) == poly
    assert filter_non_polygons(multi_poly) == multi_poly
    assert filter_non_polygons(point1) == Polygon()
    assert filter_non_polygons(line) == Polygon()
    assert filter_non_polygons(collection) == poly
>>>>>>> 83fdfbd4
<|MERGE_RESOLUTION|>--- conflicted
+++ resolved
@@ -1,13 +1,10 @@
 import pathlib
 import pytest
 
-from sectionproperties.pre.sections import *
-<<<<<<< HEAD
+from sectionproperties.pre.geometry import *
 from sectionproperties.pre.library.standard_sections import *
 from sectionproperties.pre.library.steel_sections import *
-=======
-from sectionproperties.pre.nastran_sections import *
->>>>>>> 83fdfbd4
+from sectionproperties.pre.library.nastran_sections import *
 from sectionproperties.analysis.cross_section import Section
 from sectionproperties.pre.pre import Material
 from sectionproperties.pre.rhino import load_3dm, load_brep_encoding
@@ -284,9 +281,6 @@
         brep_encoded = json.load(file)
     exp = Polygon([(0, 0), (1, 0), (1, 1), (0, 1), (0, 0)])
     test = Geometry.from_rhino_encoding(brep_encoded)
-<<<<<<< HEAD
-    assert (test.geom-exp).is_empty
-=======
     assert (test.geom-exp).is_empty
 
 
@@ -316,5 +310,4 @@
     assert filter_non_polygons(multi_poly) == multi_poly
     assert filter_non_polygons(point1) == Polygon()
     assert filter_non_polygons(line) == Polygon()
-    assert filter_non_polygons(collection) == poly
->>>>>>> 83fdfbd4
+    assert filter_non_polygons(collection) == poly